generator client {
  provider = "prisma-client-js"
}

datasource db {
  provider = "postgresql"
  url      = env("DATABASE_URL")
}

model Company {
  id                        String            @id @default(uuid())
  name                      String
  country                   String?
  email                     String?           @unique
  client_id                 String?           @unique @map("client_id")
  client_key                String?           @map("client_key")
  is_active                 Boolean           @default(true) @map("is_active")
  created_at                DateTime          @default(now()) @map("created_at")
  updated_at                DateTime          @updatedAt @map("updated_at")
  business_address          String?           @map("business_address")
  business_description      String?           @map("business_description")
  business_name             String?           @map("business_name")
  business_phone_number     String?           @map("business_phone_number")
  business_proof_of_address String?           @map("business_proof_of_address")
  business_type             String?           @map("business_type")
  business_website          String?           @map("business_website")
  incorporation_certificate String?           @map("incorporation_certificate")
  memart                    String?           @map("memart")
  share_holding_document    String?           @map("share_holding_document")
  source_of_funds           String?           @map("source_of_funds")
  step                      Int               @default(1)
  tax_id_number             String?           @map("tax_id_number")
  kyb_status                KybStatus         @default(NONE) @map("kyb_status")
  country_currency          String?           @map("country_currency")
  country_iso_code          String?           @map("country_iso_code")
  country_phone_code        String?           @map("country_phone_code")
  webhook_url               String?           @map("webhook_url")
  webhook_is_active         Boolean           @default(true) @map("webhook_is_active")
  access_level              String?           @map("access_level")
  cards                     Card[]
  customers                 Customer[]
  exchangeRates             ExchangeRate[]
  onboardingSteps           OnboardingStep[]
  syncmetadatas             Syncmetadata[]
  transactionFees           TransactionFee[]
  transactions              Transaction[]
  userCompanyRoles          UserCompanyRole[]
  wallets                   Wallet[]
  pendingWithdrawals        PendingWithdrawal[]

  @@map("companies")
}

model User {
  id                   String            @id @default(uuid())
  full_name            String?           @map("full_name")
  email                String            @unique
  password             String?
  created_at           DateTime          @default(now()) @map("created_at")
  updated_at           DateTime          @updatedAt @map("updated_at")
  address              String?
  invitation_code      String?           @unique @map("invitation_code")
  otp                  String?
  otp_expires          DateTime?         @map("otp_expires")
  status               UserStatus        @default(PENDING)
  step                 Int               @default(1)
  city                 String?
  country_of_residence String?           @map("country_of_residence")
  first_name           String?           @map("first_name")
  gender               String?
  id_document_back     String?           @map("id_document_back")
  id_document_front    String?           @map("id_document_front")
  id_document_type     String?           @map("id_document_type")
  id_number            String?           @map("id_number")
  last_name            String?           @map("last_name")
  nationality          String?
  phone_number         String?           @map("phone_number")
  postal_code          String?           @map("postal_code")
  proof_of_address     String?           @map("proof_of_address")
  role_in_company      String?           @map("role_in_company")
  state                String?
  street               String?
  kyc_status           KycStatus         @default(NONE) @map("kyc_status")
  transactions         Transaction[]
  userCompanyRoles     UserCompanyRole[]

  @@map("users")
}

model Role {
  id               String            @id @default(uuid())
  name             String            @unique
  created_at       DateTime          @default(now()) @map("created_at")
  updated_at       DateTime          @updatedAt @map("updated_at")
  userCompanyRoles UserCompanyRole[]

  @@map("roles")
}

model UserCompanyRole {
<<<<<<< HEAD
  id         String     @id @default(uuid())
  user_id    String     @map("user_id")
  company_id String     @map("company_id")
  role_id    String     @map("role_id")
  created_at DateTime   @default(now()) @map("created_at")
  is_active  Boolean    @default(true) @map("is_active")
  status     UserStatus @default(PENDING) @map("status")
  company    Company    @relation(fields: [company_id], references: [id])
  role       Role       @relation(fields: [role_id], references: [id])
  user       User       @relation(fields: [user_id], references: [id])
=======
  id        String   @id @default(uuid())
  user_id    String   @map("user_id")
  company_id String   @map("company_id")
  role_id    String   @map("role_id")
  status    UserStatus @default(PENDING)
  is_active     Boolean  @default(true)
  created_at DateTime @default(now()) @map("created_at")

  user    User    @relation(fields: [user_id], references: [id])
  company Company @relation(fields: [company_id], references: [id])
  role    Role    @relation(fields: [role_id], references: [id])
>>>>>>> 8bc938d6

  @@unique([user_id, company_id, role_id])
  @@map("user_company_roles")
}

model Wallet {
<<<<<<< HEAD
  id                 String              @id @default(uuid())
  balance            Decimal             @default(0) @db.Decimal(15, 2)
  payin_balance      Decimal             @default(0) @db.Decimal(15, 2) @map("payin_balance")
  payout_balance     Decimal             @default(0) @db.Decimal(15, 2) @map("payout_balance")
  payin_amount       Decimal             @default(0) @db.Decimal(15, 2) @map("payin_amount")
  payout_amount      Decimal             @default(0) @db.Decimal(15, 2) @map("payout_amount")
  active             Boolean             @default(true)
  currency           String
  country            String
  country_iso_code   String              @map("country_iso_code")
  company_id         String              @map("company_id")
  created_at         DateTime            @default(now()) @map("created_at")
  updated_at         DateTime            @updatedAt @map("updated_at")
  country_phone_code String?             @map("country_phone_code")
  transactions       Transaction[]
  phoneNumbers       WalletPhoneNumber[]
  transferRequestsFrom TransferRequest[] @relation("TransferRequestFrom")
  transferRequestsTo TransferRequest[] @relation("TransferRequestTo")
  pendingWithdrawals PendingWithdrawal[]
  company            Company             @relation(fields: [company_id], references: [id])
=======
  id              String   @id @default(uuid())
  balance         Decimal  @default(0) @db.Decimal(15, 2)
  is_active          Boolean  @default(true) @map("active")
  currency        String
  country         String
  country_iso_code  String   @map("country_iso_code")
  country_phone_code String? @map("country_phone_code")
  company_id       String   @map("company_id")
  created_at       DateTime @default(now()) @map("created_at")
  updated_at       DateTime @updatedAt @map("updated_at")

  company Company @relation(fields: [company_id], references: [id])
  transactions Transaction[]
  phoneNumbers WalletPhoneNumber[]
>>>>>>> 8bc938d6

  @@map("wallets")
}

model Customer {
<<<<<<< HEAD
  id                    String                    @id @default(uuid())
  company_id            String                    @map("company_id")
  email                 String
  is_active             Boolean                   @default(true) @map("is_active")
  created_at            DateTime                  @default(now()) @map("created_at")
  updated_at            DateTime                  @updatedAt @map("updated_at")
  city                  String
  country               String
  date_of_birth         DateTime                  @map("date_of_birth")
  first_name            String                    @map("first_name")
  identification_number String                    @map("identification_number")
  last_name             String                    @map("last_name")
  phone_number          String                    @map("phone_number")
  postal_code           String                    @map("postal_code")
  state                 String
  street                String
  country_iso_code      String                    @map("country_iso_code")
  country_phone_code    String                    @map("country_phone_code")
  id_document_back      String?                   @map("id_document_back")
  id_document_front     String                    @map("id_document_front")
  id_document_type      String
  cards                 Card[]
  providerMappings      CustomerProviderMapping[]
  company               Company                   @relation(fields: [company_id], references: [id])
  notifications         Notification[]
  syncmetadatas         Syncmetadata[]
  transactions          Transaction[]
=======
  id                   String             @id @default(uuid())
  company_id           String             @map("company_id")
  first_name           String             @map("first_name")
  last_name            String             @map("last_name")
  country              String
  email                String
  street               String
  city                 String
  state                String
  postal_code          String             @map("postal_code")
  country_iso_code     String             @map("country_iso_code") // ISO code of the country
  country_phone_code   String             @map("country_phone_code") // Phone code of the country
  phone_number         String             @map("phone_number")
  identification_number String             @map("identification_number")
  id_document_front     String             @map("id_document_front")
  id_document_back      String?            @map("id_document_back") // Optional back side of the ID document
  id_document_type     String
  // image                String?            // URL or path to identification document
  // photo                String?            // URL or path to customer photo
  // number               String?             // Additional identification number
  date_of_birth        DateTime           @map("date_of_birth")
  is_active            Boolean            @default(true) @map("is_active")
  // sudo_customer_id     String?             @map("sudo_customer_id")
  created_at           DateTime           @default(now()) @map("created_at")
  updated_at           DateTime           @updatedAt @map("updated_at")

  company      Company       @relation(fields: [company_id], references: [id])
  cards        Card[]
  notifications Notification[]
  transactions Transaction[]
  syncmetadatas Syncmetadata[]
  providerMappings CustomerProviderMapping[]
>>>>>>> 8bc938d6

  @@unique([company_id, email])
  @@map("customers")
}

model Card {
<<<<<<< HEAD
  id                     String        @id @default(uuid())
  company_id             String        @map("company_id")
  customer_id            String        @map("customer_id")
  balance                Decimal       @default(0) @db.Decimal(15, 2)
  status                 CardStatus    @default(ACTIVE)
  created_at             DateTime      @default(now()) @map("created_at")
  updated_at             DateTime      @updatedAt @map("updated_at")
  number                 String        @unique
  bin                    String?       @map("bin")
  brand                  String?       @map("brand")
  city                   String?
  country                String
  country_iso_code       String        @map("country_iso_code")
  currency               String
  cvv                    String
  description            String?
  event                  String?       @map("event_id")
  expiry_month           Int           @map("expiry_month")
  expiry_year            Int           @map("expiry_year")
  is_active              Boolean       @default(true) @map("is_active")
  is_physical            Boolean       @default(false) @map("is_physical")
  is_virtual             Boolean       @default(false) @map("is_virtual")
  last4                  String?       @map("last4")
  masked_number          String?       @map("masked_number")
  name                   String?
  postal_code            String?       @map("postal_code")
  provider               String?
  provider_card_id       String        @map("provider_card_id")
  reference              String?       @map("reference")
  state_code             String?       @map("state_code")
  street                 String?
  provider_card_metadata Json?         @map("provider_card_metadata")
  company                Company       @relation(fields: [company_id], references: [id])
  customer               Customer      @relation(fields: [customer_id], references: [id])
  transactions           Transaction[]
=======
  id              String     @id @default(uuid())
  company_id      String     @map("company_id")
  customer_id     String     @map("customer_id")
  status          CardStatus @default(ACTIVE)
  balance         Decimal    @default(0) @db.Decimal(15, 2)
  number          String     @unique // Card number
  cvv             String     // Card verification value
  expiry_month    Int        @map("expiry_month") // Expiry month (1-12)
  expiry_year     Int        @map("expiry_year") // Expiry year (4 digits)
  currency        String     // Currency of the card
  country         String     // Country of issuance
  country_iso_code String    @map("country_iso_code") // ISO code of the country
  provider_card_id String     @map("provider_card_id") // ID from the card provider
  provider_card_metadata Json? @map("provider_card_metadata") // Metadata from the card provider
  masked_number   String?    @map("masked_number") // Masked card number
  name            String?    // Name on the card
  city            String?    // City of issuance
  state_code      String?    @map("state_code") // State code of issuance
  postal_code     String?    @map("postal_code") // Postal code of issuance
  street          String?    // Street address of issuance
  provider        String?    // Card provider (e.g., "stripe", "flutterwave", etc.)
  brand           String?     @map("brand") // Type of card (e.g., "visa", "mastercard", etc.)
  bin             String?     @map("bin") // BIN of the card (Bank Identification Number)
  last4           String?     @map("last4") // Last 4 digits of the card number from the provider
  description     String?     // Description of the card
  event           String?     @map("event_id") // Event from the card provider
  reference        String?     @map("reference") // Reference ID from the card provider
  is_active       Boolean    @default(true) @map("is_active") // Indicates if the card is active
  is_virtual     Boolean    @default(false) @map("is_virtual") // Indicates if the card is virtual
  is_physical    Boolean    @default(false) @map("is_physical") // Indicates if the card is physical  
  created_at      DateTime   @default(now()) @map("created_at")
  updated_at      DateTime   @updatedAt @map("updated_at")

  company        Company       @relation(fields: [company_id], references: [id])
  customer      Customer      @relation(fields: [customer_id], references: [id])
  transactions Transaction[]
>>>>>>> 8bc938d6

  @@map("cards")
}

model Transaction {
  id                        String                     @id @default(uuid())
  amount                    Decimal                    @db.Decimal(15, 2)
  created_at                DateTime                   @default(now()) @map("created_at")
  card_balance_after        Decimal?                   @map("card_balance_after") @db.Decimal(15, 2)
  card_balance_before       Decimal?                   @map("card_balance_before") @db.Decimal(15, 2)
  reference                 String?
  wallet_balance_after      Decimal?                   @map("wallet_balance_after") @db.Decimal(15, 2)
  wallet_balance_before     Decimal?                   @map("wallet_balance_before") @db.Decimal(15, 2)
  card_id                   String?                    @map("card_id")
  category                  String                     @map("category")
  currency                  String                     @map("currency")
  customer_id               String?                    @map("customer_id")
  description               String?                    @map("description")
  mcc                       String?                    @map("mcc")
  merchant                  Json?                      @map("merchant")
  mid                       String?                    @map("mid")
  order_id                  String?                    @map("order_id")
  provider                  String?                    @map("provider")
  status                    String                     @default("PENDING") @map("status")
  updated_at                DateTime                   @updatedAt @map("updated_at")
  type                      String                     @map("type")
  reason                    String?                    @map("reason")
  company_id                String                     @map("company_id")
  wallet_id                 String?                    @map("wallet_id")
  operator                  String?                    @map("operator")
  phone_number              String?                    @map("phone_number")
  user_id                   String?                    @map("user_id")
  amount_with_fee           Decimal?                   @map("amount_with_fee") @db.Decimal(15, 2)
  fee_amount                Decimal?                   @map("fee_amount") @db.Decimal(15, 2)
  fee_id                    String?                    @map("fee_id")
  net_amount                Decimal?                   @map("net_amount") @db.Decimal(15, 2)
  balanceTransactionRecords BalanceTransactionRecord[]
  notifications             Notification[]
  card                      Card?                      @relation(fields: [card_id], references: [id])
  company                   Company                    @relation(fields: [company_id], references: [id])
  customer                  Customer?                  @relation(fields: [customer_id], references: [id])
  user                      User?                      @relation(fields: [user_id], references: [id])
  wallet                    Wallet?                    @relation(fields: [wallet_id], references: [id])

  @@map("transactions")
}

model Syncmetadata {
<<<<<<< HEAD
  id             String    @id @default(uuid())
  company_id     String    @map("company_id")
  customer_id    String?   @map("customer_id")
  created_at     DateTime  @default(now()) @map("created_at")
  updated_at     DateTime  @updatedAt @map("updated_at")
  last_sync_date DateTime  @default(now()) @map("last_sync_date")
  provider_name  String    @map("provider_name")
  sync_type      String    @map("sync_type")
  company        Company   @relation(fields: [company_id], references: [id])
  customer       Customer? @relation(fields: [customer_id], references: [id])
=======
  id            String     @id @default(uuid())
  provider_name String     @map("provider_name") // e.g., "maplerad", "sudo", "flutterwave"
  sync_type     String     @map("sync_type") // e.g., "cards", "customers", "card_transactions"
  last_sync_date DateTime  @default(now()) @map("last_sync_date")
  company_id    String     @map("company_id")
  customer_id   String?    @map("customer_id") // Optional for company-level syncs
  created_at    DateTime   @default(now()) @map("created_at")
  updated_at    DateTime   @updatedAt @map("updated_at")

  company      Company       @relation(fields: [company_id], references: [id])
  customer     Customer?     @relation(fields: [customer_id], references: [id])
>>>>>>> 8bc938d6

  @@unique([company_id, provider_name, sync_type])
  @@map("syncmetadata")
}

model Notification {
  id             String       @id @default(uuid())
  customer_id    String?
  transaction_id String?
  title          String
  text           String
  category       String?
  created_by     String?
  created_at     DateTime     @default(now())
  customer       Customer?    @relation(fields: [customer_id], references: [id])
  transaction    Transaction? @relation(fields: [transaction_id], references: [id])

  @@map("notifications")
}

model CustomerLogs {
  id                    String   @id @default(uuid())
  created_at            DateTime @default(now())
  log_json              Json?
  log_txt               String?
  action                String?
  company_id            String?
  customer_id           String?
  transaction_id        String?
  status                String?
  customer_phone_number String?
  reference             String?
}

model UserLogs {
  id                    String   @id @default(uuid())
  created_at            DateTime @default(now())
  log_json              Json?
  log_txt               String?
  action                String?
  company_id            String?
  customer_id           String?
  transaction_id        String?
  status                String?
  customer_phone_number String?
  reference             String?
}

model ExchangeRate {
  id            String   @id @default(uuid())
  company_id    String   @map("company_id")
  from_currency String   @map("from_currency")
  to_currency   String   @map("to_currency")
  rate          Decimal  @db.Decimal(15, 8)
  source        String?
  description   String?
  is_active     Boolean  @default(true) @map("is_active")
  created_at    DateTime @default(now()) @map("created_at")
  updated_at    DateTime @updatedAt @map("updated_at")
  company       Company  @relation(fields: [company_id], references: [id])

  @@unique([company_id, from_currency, to_currency])
  @@map("exchange_rates")
}

model TransactionFee {
  id                   String   @id @default(uuid())
  company_id           String   @map("company_id")
  transaction_type     String   @map("transaction_type")
  transaction_category String   @map("transaction_category")
  country_iso_code     String   @map("country_iso_code")
  currency             String
  fee_percentage       Decimal? @map("fee_percentage") @db.Decimal(5, 4)
  fee_fixed            Decimal? @map("fee_fixed") @db.Decimal(15, 2)
  type                 FeeType
  value                Decimal  @db.Decimal(15, 2)
<<<<<<< HEAD
  active               Boolean  @default(true)
=======
  range_min            Decimal?  @db.Decimal(15, 2)
  range_max            Decimal?  @db.Decimal(15, 2)
  is_active               Boolean  @default(true) @map("active")
>>>>>>> 8bc938d6
  description          String?
  created_at           DateTime @default(now()) @map("created_at")
  updated_at           DateTime @updatedAt @map("updated_at")
  range_max            Decimal? @db.Decimal(15, 2)
  range_min            Decimal? @db.Decimal(15, 2)
  company              Company  @relation(fields: [company_id], references: [id])

  @@unique([company_id, transaction_type, transaction_category, country_iso_code, currency])
  @@map("transaction_fees")
}

model OnboardingStep {
  id          String     @id @default(uuid())
  company_id  String     @map("company_id")
  name        String
  slug        String
  status      StepStatus @default(PENDING)
  order       Int        @default(0)
  description String?
  created_at  DateTime   @default(now()) @map("created_at")
  updated_at  DateTime   @updatedAt @map("updated_at")
  company     Company    @relation(fields: [company_id], references: [id])

  @@unique([company_id, slug])
  @@map("onboarding_steps")
}

model WalletPhoneNumber {
  id                 String   @id @default(uuid())
  wallet_id          String   @map("wallet_id")
  country_iso_code   String   @map("country_iso_code")
  country_phone_code String   @map("country_phone_code")
  currency           String
  phone_number       String   @map("phone_number")
  operator           String
  created_at         DateTime @default(now()) @map("created_at")
  updated_at         DateTime @updatedAt @map("updated_at")
  wallet             Wallet   @relation(fields: [wallet_id], references: [id], onDelete: Cascade)

  @@unique([wallet_id, phone_number])
  @@map("wallet_phone_numbers")
}

model WalletPhoneOperator {
  id                 String   @id @default(uuid())
  country_iso_code   String   @map("country_iso_code")
  country_phone_code String   @map("country_phone_code")
  currency           String
  operator_code      String   @map("operator_code")
  operator_name      String   @map("operator_name")
  otp_required       Boolean  @default(false) @map("otp_required")
  ussd_code          String?  @map("ussd_code")
  created_at         DateTime @default(now()) @map("created_at")
  updated_at         DateTime @updatedAt @map("updated_at")

  @@unique([country_iso_code, currency, operator_code])
  @@map("wallet_phone_operators")
}

model BalanceTransactionRecord {
  id             String      @id @default(uuid())
  transaction_id String      @map("transaction_id")
  entity_type    String      @map("entity_type")
  entity_id      String      @map("entity_id")
  old_balance    Decimal     @default(0) @db.Decimal(15, 2)
  new_balance    Decimal     @default(0) @db.Decimal(15, 2)
  amount_changed Decimal     @default(0) @db.Decimal(15, 2)
  currency       String
  change_type    String?     @map("change_type")
  description    String?
  created_at     DateTime    @default(now()) @map("created_at")
  transaction    Transaction @relation(fields: [transaction_id], references: [id], onDelete: Cascade)

  @@map("balance_transaction_records")
}

model CustomerProviderMapping {
  id                   String   @id @default(uuid())
  customer_id          String   @map("customer_id")
  provider_name        String   @map("provider_name")
  provider_customer_id String   @map("provider_customer_id")
  metadata             Json?    @map("metadata")
  is_active            Boolean  @default(true) @map("is_active")
  created_at           DateTime @default(now()) @map("created_at")
  updated_at           DateTime @updatedAt @map("updated_at")
  customer             Customer @relation(fields: [customer_id], references: [id], onDelete: Cascade)

  @@unique([customer_id, provider_name])
  @@map("customer_provider_mappings")
}

enum UserStatus {
  PENDING
  ACTIVE
  INACTIVE
}

enum KycStatus {
  NONE
  PENDING
  APPROVED
  REJECTED
}

enum KybStatus {
  NONE
  PENDING
  APPROVED
  REJECTED
}

enum FeeType {
  FIXED
  PERCENTAGE
  RANGE
}

enum IdentificationType {
  NIN
  PASSPORT
  VOTERS_CARD
  DRIVERS_LICENSE
}

enum CardStatus {
  ACTIVE
  FROZEN
  TERMINATED
}

enum TransactionType {
  CREATE
  FUND
  WITHDRAW
  FREEZE
  TERMINATE
  PAYIN_TO_PAYOUT
  PAYOUT_TO_PAYIN
  WALLET_TO_WALLET
  EXTERNAL_WITHDRAW
  CROSS_CURRENCY_TRANSFER
}

enum StepStatus {
  PENDING
  IN_PROGRESS
  COMPLETED
  FAILED
}

model TransferRequest {
  id                  String   @id @default(uuid())
  from_wallet_id      String   @map("from_wallet_id")
  to_wallet_id        String   @map("to_wallet_id")
  from_currency       String   @map("from_currency")
  to_currency         String   @map("to_currency")
  amount              Decimal  @db.Decimal(15, 2)
  exchange_rate       Decimal? @db.Decimal(15, 6) @map("exchange_rate")
  converted_amount    Decimal? @db.Decimal(15, 2) @map("converted_amount")
  reason              String?  @map("reason")
  status              String   @default("PENDING_REVIEW") // PENDING_REVIEW, APPROVED, REJECTED, COMPLETED
  requested_by        String   @map("requested_by") // user_id
  approved_by         String?  @map("approved_by") // admin user_id
  approved_at         DateTime? @map("approved_at")
  rejection_reason    String?  @map("rejection_reason")
  created_at          DateTime @default(now()) @map("created_at")
  updated_at          DateTime @updatedAt @map("updated_at")

  from_wallet Wallet @relation("TransferRequestFrom", fields: [from_wallet_id], references: [id])
  to_wallet   Wallet @relation("TransferRequestTo", fields: [to_wallet_id], references: [id])

  @@map("transfer_requests")
}

model PendingWithdrawal {
  id              String   @id @default(uuid())
  wallet_id       String   @map("wallet_id")
  amount          Decimal  @db.Decimal(15, 2)
  fee_amount      Decimal  @db.Decimal(15, 2) @default(0) @map("fee_amount")
  total_amount    Decimal  @db.Decimal(15, 2) @map("total_amount")
  phone_number    String   @map("phone_number")
  operator        String
  reason          String?
  status          String   @default("PENDING_FUNDS") // PENDING_FUNDS, PROCESSING, PROCESSED, FAILED, CANCELLED
  priority        Int      @default(1)
  created_at      DateTime @default(now()) @map("created_at")
  processed_at    DateTime? @map("processed_at")
  failed_attempts Int      @default(0) @map("failed_attempts")
  max_attempts    Int      @default(3) @map("max_attempts")
  error_message   String?  @map("error_message")
  company_id      String   @map("company_id")
  user_id         String   @map("user_id")
  currency        String
  transaction_id  String?  @map("transaction_id") // ID de la transaction créée après traitement

  wallet          Wallet   @relation(fields: [wallet_id], references: [id], onDelete: Cascade)
  company         Company  @relation(fields: [company_id], references: [id], onDelete: Cascade)

  @@map("pending_withdrawals")
}<|MERGE_RESOLUTION|>--- conflicted
+++ resolved
@@ -8,35 +8,35 @@
 }
 
 model Company {
-  id                        String            @id @default(uuid())
+  id                        String              @id @default(uuid())
   name                      String
   country                   String?
-  email                     String?           @unique
-  client_id                 String?           @unique @map("client_id")
-  client_key                String?           @map("client_key")
-  is_active                 Boolean           @default(true) @map("is_active")
-  created_at                DateTime          @default(now()) @map("created_at")
-  updated_at                DateTime          @updatedAt @map("updated_at")
-  business_address          String?           @map("business_address")
-  business_description      String?           @map("business_description")
-  business_name             String?           @map("business_name")
-  business_phone_number     String?           @map("business_phone_number")
-  business_proof_of_address String?           @map("business_proof_of_address")
-  business_type             String?           @map("business_type")
-  business_website          String?           @map("business_website")
-  incorporation_certificate String?           @map("incorporation_certificate")
-  memart                    String?           @map("memart")
-  share_holding_document    String?           @map("share_holding_document")
-  source_of_funds           String?           @map("source_of_funds")
-  step                      Int               @default(1)
-  tax_id_number             String?           @map("tax_id_number")
-  kyb_status                KybStatus         @default(NONE) @map("kyb_status")
-  country_currency          String?           @map("country_currency")
-  country_iso_code          String?           @map("country_iso_code")
-  country_phone_code        String?           @map("country_phone_code")
-  webhook_url               String?           @map("webhook_url")
-  webhook_is_active         Boolean           @default(true) @map("webhook_is_active")
-  access_level              String?           @map("access_level")
+  email                     String?             @unique
+  client_id                 String?             @unique @map("client_id")
+  client_key                String?             @map("client_key")
+  is_active                 Boolean             @default(true) @map("is_active")
+  created_at                DateTime            @default(now()) @map("created_at")
+  updated_at                DateTime            @updatedAt @map("updated_at")
+  business_address          String?             @map("business_address")
+  business_description      String?             @map("business_description")
+  business_name             String?             @map("business_name")
+  business_phone_number     String?             @map("business_phone_number")
+  business_proof_of_address String?             @map("business_proof_of_address")
+  business_type             String?             @map("business_type")
+  business_website          String?             @map("business_website")
+  incorporation_certificate String?             @map("incorporation_certificate")
+  memart                    String?             @map("memart")
+  share_holding_document    String?             @map("share_holding_document")
+  source_of_funds           String?             @map("source_of_funds")
+  step                      Int                 @default(1)
+  tax_id_number             String?             @map("tax_id_number")
+  kyb_status                KybStatus           @default(NONE) @map("kyb_status")
+  country_currency          String?             @map("country_currency")
+  country_iso_code          String?             @map("country_iso_code")
+  country_phone_code        String?             @map("country_phone_code")
+  webhook_url               String?             @map("webhook_url")
+  webhook_is_active         Boolean             @default(true) @map("webhook_is_active")
+  access_level              String?             @map("access_level")
   cards                     Card[]
   customers                 Customer[]
   exchangeRates             ExchangeRate[]
@@ -98,7 +98,6 @@
 }
 
 model UserCompanyRole {
-<<<<<<< HEAD
   id         String     @id @default(uuid())
   user_id    String     @map("user_id")
   company_id String     @map("company_id")
@@ -109,68 +108,37 @@
   company    Company    @relation(fields: [company_id], references: [id])
   role       Role       @relation(fields: [role_id], references: [id])
   user       User       @relation(fields: [user_id], references: [id])
-=======
-  id        String   @id @default(uuid())
-  user_id    String   @map("user_id")
-  company_id String   @map("company_id")
-  role_id    String   @map("role_id")
-  status    UserStatus @default(PENDING)
-  is_active     Boolean  @default(true)
-  created_at DateTime @default(now()) @map("created_at")
-
-  user    User    @relation(fields: [user_id], references: [id])
-  company Company @relation(fields: [company_id], references: [id])
-  role    Role    @relation(fields: [role_id], references: [id])
->>>>>>> 8bc938d6
 
   @@unique([user_id, company_id, role_id])
   @@map("user_company_roles")
 }
 
 model Wallet {
-<<<<<<< HEAD
-  id                 String              @id @default(uuid())
-  balance            Decimal             @default(0) @db.Decimal(15, 2)
-  payin_balance      Decimal             @default(0) @db.Decimal(15, 2) @map("payin_balance")
-  payout_balance     Decimal             @default(0) @db.Decimal(15, 2) @map("payout_balance")
-  payin_amount       Decimal             @default(0) @db.Decimal(15, 2) @map("payin_amount")
-  payout_amount      Decimal             @default(0) @db.Decimal(15, 2) @map("payout_amount")
-  active             Boolean             @default(true)
-  currency           String
-  country            String
-  country_iso_code   String              @map("country_iso_code")
-  company_id         String              @map("company_id")
-  created_at         DateTime            @default(now()) @map("created_at")
-  updated_at         DateTime            @updatedAt @map("updated_at")
-  country_phone_code String?             @map("country_phone_code")
-  transactions       Transaction[]
-  phoneNumbers       WalletPhoneNumber[]
-  transferRequestsFrom TransferRequest[] @relation("TransferRequestFrom")
-  transferRequestsTo TransferRequest[] @relation("TransferRequestTo")
-  pendingWithdrawals PendingWithdrawal[]
-  company            Company             @relation(fields: [company_id], references: [id])
-=======
-  id              String   @id @default(uuid())
-  balance         Decimal  @default(0) @db.Decimal(15, 2)
-  is_active          Boolean  @default(true) @map("active")
-  currency        String
-  country         String
-  country_iso_code  String   @map("country_iso_code")
-  country_phone_code String? @map("country_phone_code")
-  company_id       String   @map("company_id")
-  created_at       DateTime @default(now()) @map("created_at")
-  updated_at       DateTime @updatedAt @map("updated_at")
-
-  company Company @relation(fields: [company_id], references: [id])
-  transactions Transaction[]
-  phoneNumbers WalletPhoneNumber[]
->>>>>>> 8bc938d6
+  id                   String              @id @default(uuid())
+  balance              Decimal             @default(0) @db.Decimal(15, 2)
+  payin_balance        Decimal             @default(0) @map("payin_balance") @db.Decimal(15, 2)
+  payout_balance       Decimal             @default(0) @map("payout_balance") @db.Decimal(15, 2)
+  payin_amount         Decimal             @default(0) @map("payin_amount") @db.Decimal(15, 2)
+  payout_amount        Decimal             @default(0) @map("payout_amount") @db.Decimal(15, 2)
+  active               Boolean             @default(true)
+  currency             String
+  country              String
+  country_iso_code     String              @map("country_iso_code")
+  company_id           String              @map("company_id")
+  created_at           DateTime            @default(now()) @map("created_at")
+  updated_at           DateTime            @updatedAt @map("updated_at")
+  country_phone_code   String?             @map("country_phone_code")
+  transactions         Transaction[]
+  phoneNumbers         WalletPhoneNumber[]
+  transferRequestsFrom TransferRequest[]   @relation("TransferRequestFrom")
+  transferRequestsTo   TransferRequest[]   @relation("TransferRequestTo")
+  pendingWithdrawals   PendingWithdrawal[]
+  company              Company             @relation(fields: [company_id], references: [id])
 
   @@map("wallets")
 }
 
 model Customer {
-<<<<<<< HEAD
   id                    String                    @id @default(uuid())
   company_id            String                    @map("company_id")
   email                 String
@@ -198,120 +166,48 @@
   notifications         Notification[]
   syncmetadatas         Syncmetadata[]
   transactions          Transaction[]
-=======
-  id                   String             @id @default(uuid())
-  company_id           String             @map("company_id")
-  first_name           String             @map("first_name")
-  last_name            String             @map("last_name")
-  country              String
-  email                String
-  street               String
-  city                 String
-  state                String
-  postal_code          String             @map("postal_code")
-  country_iso_code     String             @map("country_iso_code") // ISO code of the country
-  country_phone_code   String             @map("country_phone_code") // Phone code of the country
-  phone_number         String             @map("phone_number")
-  identification_number String             @map("identification_number")
-  id_document_front     String             @map("id_document_front")
-  id_document_back      String?            @map("id_document_back") // Optional back side of the ID document
-  id_document_type     String
-  // image                String?            // URL or path to identification document
-  // photo                String?            // URL or path to customer photo
-  // number               String?             // Additional identification number
-  date_of_birth        DateTime           @map("date_of_birth")
-  is_active            Boolean            @default(true) @map("is_active")
-  // sudo_customer_id     String?             @map("sudo_customer_id")
-  created_at           DateTime           @default(now()) @map("created_at")
-  updated_at           DateTime           @updatedAt @map("updated_at")
-
-  company      Company       @relation(fields: [company_id], references: [id])
-  cards        Card[]
-  notifications Notification[]
-  transactions Transaction[]
-  syncmetadatas Syncmetadata[]
-  providerMappings CustomerProviderMapping[]
->>>>>>> 8bc938d6
 
   @@unique([company_id, email])
   @@map("customers")
 }
 
 model Card {
-<<<<<<< HEAD
-  id                     String        @id @default(uuid())
-  company_id             String        @map("company_id")
-  customer_id            String        @map("customer_id")
-  balance                Decimal       @default(0) @db.Decimal(15, 2)
-  status                 CardStatus    @default(ACTIVE)
-  created_at             DateTime      @default(now()) @map("created_at")
-  updated_at             DateTime      @updatedAt @map("updated_at")
-  number                 String        @unique
-  bin                    String?       @map("bin")
-  brand                  String?       @map("brand")
-  city                   String?
-  country                String
-  country_iso_code       String        @map("country_iso_code")
-  currency               String
-  cvv                    String
-  description            String?
-  event                  String?       @map("event_id")
-  expiry_month           Int           @map("expiry_month")
-  expiry_year            Int           @map("expiry_year")
-  is_active              Boolean       @default(true) @map("is_active")
-  is_physical            Boolean       @default(false) @map("is_physical")
-  is_virtual             Boolean       @default(false) @map("is_virtual")
-  last4                  String?       @map("last4")
-  masked_number          String?       @map("masked_number")
-  name                   String?
-  postal_code            String?       @map("postal_code")
-  provider               String?
-  provider_card_id       String        @map("provider_card_id")
-  reference              String?       @map("reference")
-  state_code             String?       @map("state_code")
-  street                 String?
-  provider_card_metadata Json?         @map("provider_card_metadata")
-  company                Company       @relation(fields: [company_id], references: [id])
-  customer               Customer      @relation(fields: [customer_id], references: [id])
-  transactions           Transaction[]
-=======
-  id              String     @id @default(uuid())
-  company_id      String     @map("company_id")
-  customer_id     String     @map("customer_id")
-  status          CardStatus @default(ACTIVE)
-  balance         Decimal    @default(0) @db.Decimal(15, 2)
-  number          String     @unique // Card number
-  cvv             String     // Card verification value
-  expiry_month    Int        @map("expiry_month") // Expiry month (1-12)
-  expiry_year     Int        @map("expiry_year") // Expiry year (4 digits)
-  currency        String     // Currency of the card
-  country         String     // Country of issuance
-  country_iso_code String    @map("country_iso_code") // ISO code of the country
+  id               String     @id @default(uuid())
+  company_id       String     @map("company_id")
+  customer_id      String     @map("customer_id")
+  status           CardStatus @default(ACTIVE)
+  balance          Decimal    @default(0) @db.Decimal(15, 2)
+  number           String     @unique // Card number
+  cvv              String // Card verification value
+  expiry_month     Int        @map("expiry_month") // Expiry month (1-12)
+  expiry_year      Int        @map("expiry_year") // Expiry year (4 digits)
+  currency         String // Currency of the card
+  country          String // Country of issuance
+  country_iso_code String     @map("country_iso_code") // ISO code of the country
   provider_card_id String     @map("provider_card_id") // ID from the card provider
-  provider_card_metadata Json? @map("provider_card_metadata") // Metadata from the card provider
-  masked_number   String?    @map("masked_number") // Masked card number
-  name            String?    // Name on the card
-  city            String?    // City of issuance
-  state_code      String?    @map("state_code") // State code of issuance
-  postal_code     String?    @map("postal_code") // Postal code of issuance
-  street          String?    // Street address of issuance
-  provider        String?    // Card provider (e.g., "stripe", "flutterwave", etc.)
-  brand           String?     @map("brand") // Type of card (e.g., "visa", "mastercard", etc.)
-  bin             String?     @map("bin") // BIN of the card (Bank Identification Number)
-  last4           String?     @map("last4") // Last 4 digits of the card number from the provider
-  description     String?     // Description of the card
-  event           String?     @map("event_id") // Event from the card provider
-  reference        String?     @map("reference") // Reference ID from the card provider
-  is_active       Boolean    @default(true) @map("is_active") // Indicates if the card is active
-  is_virtual     Boolean    @default(false) @map("is_virtual") // Indicates if the card is virtual
-  is_physical    Boolean    @default(false) @map("is_physical") // Indicates if the card is physical  
-  created_at      DateTime   @default(now()) @map("created_at")
-  updated_at      DateTime   @updatedAt @map("updated_at")
-
-  company        Company       @relation(fields: [company_id], references: [id])
-  customer      Customer      @relation(fields: [customer_id], references: [id])
+  // provider_card_account_number String? @map("provider_card_account_number") // Account number from the card provider
+  masked_number    String?    @map("masked_number") // Masked card number
+  name             String? // Name on the card
+  city             String? // City of issuance
+  state_code       String?    @map("state_code") // State code of issuance
+  postal_code      String?    @map("postal_code") // Postal code of issuance
+  street           String? // Street address of issuance
+  provider         String? // Card provider (e.g., "stripe", "flutterwave", etc.)
+  brand            String?    @map("brand") // Type of card (e.g., "visa", "mastercard", etc.)
+  bin              String?    @map("bin") // BIN of the card (Bank Identification Number)
+  last4            String?    @map("last4") // Last 4 digits of the card number from the provider
+  description      String? // Description of the card
+  event            String?    @map("event_id") // Event from the card provider
+  reference        String?    @map("reference") // Reference ID from the card provider
+  is_active        Boolean    @default(true) @map("is_active") // Indicates if the card is active
+  is_virtual       Boolean    @default(false) @map("is_virtual") // Indicates if the card is virtual
+  is_physical      Boolean    @default(false) @map("is_physical") // Indicates if the card is physical  
+  created_at       DateTime   @default(now()) @map("created_at")
+  updated_at       DateTime   @updatedAt @map("updated_at")
+
+  company      Company       @relation(fields: [company_id], references: [id])
+  customer     Customer      @relation(fields: [customer_id], references: [id])
   transactions Transaction[]
->>>>>>> 8bc938d6
 
   @@map("cards")
 }
@@ -360,7 +256,6 @@
 }
 
 model Syncmetadata {
-<<<<<<< HEAD
   id             String    @id @default(uuid())
   company_id     String    @map("company_id")
   customer_id    String?   @map("customer_id")
@@ -371,19 +266,6 @@
   sync_type      String    @map("sync_type")
   company        Company   @relation(fields: [company_id], references: [id])
   customer       Customer? @relation(fields: [customer_id], references: [id])
-=======
-  id            String     @id @default(uuid())
-  provider_name String     @map("provider_name") // e.g., "maplerad", "sudo", "flutterwave"
-  sync_type     String     @map("sync_type") // e.g., "cards", "customers", "card_transactions"
-  last_sync_date DateTime  @default(now()) @map("last_sync_date")
-  company_id    String     @map("company_id")
-  customer_id   String?    @map("customer_id") // Optional for company-level syncs
-  created_at    DateTime   @default(now()) @map("created_at")
-  updated_at    DateTime   @updatedAt @map("updated_at")
-
-  company      Company       @relation(fields: [company_id], references: [id])
-  customer     Customer?     @relation(fields: [customer_id], references: [id])
->>>>>>> 8bc938d6
 
   @@unique([company_id, provider_name, sync_type])
   @@map("syncmetadata")
@@ -460,13 +342,7 @@
   fee_fixed            Decimal? @map("fee_fixed") @db.Decimal(15, 2)
   type                 FeeType
   value                Decimal  @db.Decimal(15, 2)
-<<<<<<< HEAD
-  active               Boolean  @default(true)
-=======
-  range_min            Decimal?  @db.Decimal(15, 2)
-  range_max            Decimal?  @db.Decimal(15, 2)
-  is_active               Boolean  @default(true) @map("active")
->>>>>>> 8bc938d6
+  active               Boolean  @default(true) @map("active")
   description          String?
   created_at           DateTime @default(now()) @map("created_at")
   updated_at           DateTime @updatedAt @map("updated_at")
@@ -618,22 +494,22 @@
 }
 
 model TransferRequest {
-  id                  String   @id @default(uuid())
-  from_wallet_id      String   @map("from_wallet_id")
-  to_wallet_id        String   @map("to_wallet_id")
-  from_currency       String   @map("from_currency")
-  to_currency         String   @map("to_currency")
-  amount              Decimal  @db.Decimal(15, 2)
-  exchange_rate       Decimal? @db.Decimal(15, 6) @map("exchange_rate")
-  converted_amount    Decimal? @db.Decimal(15, 2) @map("converted_amount")
-  reason              String?  @map("reason")
-  status              String   @default("PENDING_REVIEW") // PENDING_REVIEW, APPROVED, REJECTED, COMPLETED
-  requested_by        String   @map("requested_by") // user_id
-  approved_by         String?  @map("approved_by") // admin user_id
-  approved_at         DateTime? @map("approved_at")
-  rejection_reason    String?  @map("rejection_reason")
-  created_at          DateTime @default(now()) @map("created_at")
-  updated_at          DateTime @updatedAt @map("updated_at")
+  id               String    @id @default(uuid())
+  from_wallet_id   String    @map("from_wallet_id")
+  to_wallet_id     String    @map("to_wallet_id")
+  from_currency    String    @map("from_currency")
+  to_currency      String    @map("to_currency")
+  amount           Decimal   @db.Decimal(15, 2)
+  exchange_rate    Decimal?  @map("exchange_rate") @db.Decimal(15, 6)
+  converted_amount Decimal?  @map("converted_amount") @db.Decimal(15, 2)
+  reason           String?   @map("reason")
+  status           String    @default("PENDING_REVIEW") // PENDING_REVIEW, APPROVED, REJECTED, COMPLETED
+  requested_by     String    @map("requested_by") // user_id
+  approved_by      String?   @map("approved_by") // admin user_id
+  approved_at      DateTime? @map("approved_at")
+  rejection_reason String?   @map("rejection_reason")
+  created_at       DateTime  @default(now()) @map("created_at")
+  updated_at       DateTime  @updatedAt @map("updated_at")
 
   from_wallet Wallet @relation("TransferRequestFrom", fields: [from_wallet_id], references: [id])
   to_wallet   Wallet @relation("TransferRequestTo", fields: [to_wallet_id], references: [id])
@@ -642,28 +518,28 @@
 }
 
 model PendingWithdrawal {
-  id              String   @id @default(uuid())
-  wallet_id       String   @map("wallet_id")
-  amount          Decimal  @db.Decimal(15, 2)
-  fee_amount      Decimal  @db.Decimal(15, 2) @default(0) @map("fee_amount")
-  total_amount    Decimal  @db.Decimal(15, 2) @map("total_amount")
-  phone_number    String   @map("phone_number")
+  id              String    @id @default(uuid())
+  wallet_id       String    @map("wallet_id")
+  amount          Decimal   @db.Decimal(15, 2)
+  fee_amount      Decimal   @default(0) @map("fee_amount") @db.Decimal(15, 2)
+  total_amount    Decimal   @map("total_amount") @db.Decimal(15, 2)
+  phone_number    String    @map("phone_number")
   operator        String
   reason          String?
-  status          String   @default("PENDING_FUNDS") // PENDING_FUNDS, PROCESSING, PROCESSED, FAILED, CANCELLED
-  priority        Int      @default(1)
-  created_at      DateTime @default(now()) @map("created_at")
+  status          String    @default("PENDING_FUNDS") // PENDING_FUNDS, PROCESSING, PROCESSED, FAILED, CANCELLED
+  priority        Int       @default(1)
+  created_at      DateTime  @default(now()) @map("created_at")
   processed_at    DateTime? @map("processed_at")
-  failed_attempts Int      @default(0) @map("failed_attempts")
-  max_attempts    Int      @default(3) @map("max_attempts")
-  error_message   String?  @map("error_message")
-  company_id      String   @map("company_id")
-  user_id         String   @map("user_id")
+  failed_attempts Int       @default(0) @map("failed_attempts")
+  max_attempts    Int       @default(3) @map("max_attempts")
+  error_message   String?   @map("error_message")
+  company_id      String    @map("company_id")
+  user_id         String    @map("user_id")
   currency        String
-  transaction_id  String?  @map("transaction_id") // ID de la transaction créée après traitement
-
-  wallet          Wallet   @relation(fields: [wallet_id], references: [id], onDelete: Cascade)
-  company         Company  @relation(fields: [company_id], references: [id], onDelete: Cascade)
+  transaction_id  String?   @map("transaction_id") // ID de la transaction créée après traitement
+
+  wallet  Wallet  @relation(fields: [wallet_id], references: [id], onDelete: Cascade)
+  company Company @relation(fields: [company_id], references: [id], onDelete: Cascade)
 
   @@map("pending_withdrawals")
 }