import {
  Injectable,
  BadRequestException,
  UnauthorizedException,
  NotFoundException,
  ForbiddenException,
} from "@nestjs/common";
import { PrismaService } from "@/modules/prisma/prisma.service";
import { JwtService } from "@nestjs/jwt";
import * as bcrypt from "bcrypt";
import { v4 as uuidv4 } from "uuid";
import { Prisma, UserStatus } from "@prisma/client";
import {
  CreateUserDto,
  RegisterUserDto,
  LoginDto,
  VerifyOtpDto,
  UpdateUserDto,
  UserResponseDto,
  CreateUserResponseDto,
  AuthResponseDto,
  LoginSuccessResponseDto,
  UpdateKycStatusDto,
  UpdateKycStatusResponseDto,
} from "./dto/user.dto";
import {
  UserModel,
  RoleModel,
  UserCompanyRoleModel,
  CompanyModel,
} from "@/models";
import { EmailService } from "../../services/email.service";
import { TokenBlacklistService } from "../../services/token-blacklist.service";
import { OnboardingStepModel } from "@/models/prisma";

@Injectable()
export class UserService {
  constructor(
    private prisma: PrismaService,
    private jwtService: JwtService,
    private emailService: EmailService,
    private tokenBlacklistService: TokenBlacklistService
  ) {}

  async createUser(
    ownerUserId: string,
    createUserDto: CreateUserDto
  ): Promise<CreateUserResponseDto> {
    // Verify the acting user is an owner
    const ownerUserResult = await UserModel.getOne(
      { id: ownerUserId },
      {
        company: true,
        userCompanyRoles: {
          include: { role: true },
        },
      }
    );

<<<<<<< HEAD
=======
    // console.log("ownerUserResult :: ", ownerUserResult);

>>>>>>> b4e205f8
    if (ownerUserResult.error) {
      throw new UnauthorizedException(ownerUserResult.error.message);
    }
    const ownerUser = ownerUserResult.output;

<<<<<<< HEAD
    console.log(
      "userCompanyRoles:",
      JSON.stringify(ownerUser.userCompanyRoles, null, 2)
    );
=======
    console.log("ownerUser :: ", ownerUser);
>>>>>>> b4e205f8

    if (!ownerUser) {
      throw new UnauthorizedException("User not ");
    }
    console.log("Owneruser", ownerUser);

    const isOwner = ownerUser.userCompanyRoles.some(
      (ucr) => ucr.role.name === "owner"
    );

    if (!isOwner) {
      throw new ForbiddenException("Only owners can create users");
    }

    console.log("isOwner :: ", isOwner);

    // Check if user with email already exists in this company
    const existingUserResult = await UserModel.getOne(
      { email: createUserDto.email },
      {
        userCompanyRoles: {
          include: { role: true },
        },
      }
    );

    // Check if the existing user is already in this company
    if (existingUserResult.output) {
      const existingUser = existingUserResult.output;
      const isInCompany = existingUser.userCompanyRoles.some(
        (ucr: any) => ucr.company_id === ownerUser.company_id
      );

      if (isInCompany) {
        throw new BadRequestException(
          "User with this email already exists in the company"
        );
      }
    }
    // if (existingUserResult.error) {
    //   throw new UnauthorizedException(existingUserResult.error.message);
    // }
    const existingUser = existingUserResult.output;

    console.log("existingUser :: ", existingUser);

    if (existingUser) {
      throw new BadRequestException(
        "User with this email already exists in the company"
      );
    }

    // return await UserModel.operation(async (prisma) => {
    // Create pending user
    const newUserResult = await UserModel.create({
      email: createUserDto.email,
      status: UserStatus.PENDING,
    });
    if (newUserResult.error) {
      throw new BadRequestException(newUserResult.error.message);
    }
    const newUser = newUserResult.output;

    console.log("newUser :: ", newUser);

    // Generate invitation token (JWT) after user is created
    const invitationToken = this.generateInvitationToken({
      invitation_id: newUser.id,
      email: createUserDto.email,
      company_id: ownerUser.company_id,
      role: createUserDto.role,
    });

    console.log("invitationToken :: ", invitationToken);

    // Get the role
    let roleResult = await RoleModel.getOne({ name: createUserDto.role });
    let role = roleResult.output;

    if (!role) {
      const roleCreateResult = await RoleModel.create({
        name: createUserDto.role,
      });
      if (roleCreateResult.error) {
        throw new BadRequestException(roleCreateResult.error.message);
      }
      role = roleCreateResult.output;
    }

    console.log("role :: ", role);

    // Create user-company-role association
    const userCompanyRoleResult = await UserCompanyRoleModel.create({
      user_id: newUser.id,
      company_id: ownerUser.company_id,
      role_id: role.id,
    });
    if (userCompanyRoleResult.error) {
      throw new BadRequestException(userCompanyRoleResult.error.message);
    }

    console.log(
      "userCompanyRoleResult.output :: ",
      userCompanyRoleResult.output
    );

    // Send invitation email with token
    await this.emailService.sendInvitationEmailWithToken(
      createUserDto.email,
      invitationToken,
      ownerUser.company?.name || "Your Company",
      ownerUser.first_name || ownerUser.full_name || "Company Owner"
    );

    return {
      success: true,
      message: "User invitation sent successfully",
      user: await this.mapToResponseDto(newUser, createUserDto.role),
      invitation_token: invitationToken, // For demo purposes, normally only sent via email
    };
    // });
  }

  async registerUser(
    registerDto: RegisterUserDto
  ): Promise<{ success: boolean; message: string }> {
    // Find user by email and invitation code
    const userResult = await UserModel.getOne({
      email: registerDto.email,
      invitation_code: registerDto.invitation_code,
      status: UserStatus.PENDING,
    });
    if (userResult.error) {
      throw new BadRequestException(userResult.error.message);
    }
    const user = userResult.output;

    if (!user) {
      throw new BadRequestException("Invalid invitation code or email");
    }

    // Hash password
    const hashedPassword = await bcrypt.hash(registerDto.password, 12);

    // Update user to active status
    const updateResult = await UserModel.update(user.id, {
      full_name: registerDto.full_name,
      password: hashedPassword,
      status: UserStatus.ACTIVE,
      invitation_code: null, // Clear invitation code after use
    });
    if (updateResult.error) {
      throw new BadRequestException(updateResult.error.message);
    }

    return {
      success: true,
      message: "User account activated successfully. You can now log in.",
    };
  }

<<<<<<< HEAD
  async login(loginDto: LoginDto): Promise<LoginSuccessResponseDto> {
    // AuthResponseDto
    // LoginSuccessResponseDto

    // Find active user
    const userResult = await UserModel.getOne(
      {
        email: loginDto.email,
        status: UserStatus.ACTIVE,
      },
      {
        company: true,
        userCompanyRoles: {
          include: { role: true },
        },
      }
    );
    if (userResult.error) {
      throw new UnauthorizedException(userResult.error.message);
    }
    const user = userResult.output;

    if (!user || !user.password) {
      throw new UnauthorizedException("Invalid credentials");
    }

    // Verify password
    const isPasswordValid = await bcrypt.compare(
      loginDto.password,
      user.password
    );
    if (!isPasswordValid) {
      throw new UnauthorizedException("Invalid credentials");
    }

    // Generate JWT token with expiry
    const payload = {
      sub: user.id,
      email: user.email,
      company_id: user.company.id,
      roles: user.userCompanyRoles?.map((ucr: any) => ucr.role.name),
    };

    // Set token expiry to 24 hours (86400 seconds)
    const accessToken = this.jwtService.sign(payload, {
      expiresIn: "1h", // You can also use '1d', '7d', '30d', or specific seconds like '86400'
    });
    let redirectTo = "dashboard";
    let redirectMessage = "Login successful";

    // -------------------------------------------------
    const result = await OnboardingStepModel.get({
      company_id: user.company.id,
    });
    if (result.error) {
      throw new BadRequestException(result.error.message);
    }
    const steps = result.output;
    const totalCount: number = steps.length;
    // Count by status
    const completedCount: number = steps.filter(
      (step: any) => step.status === "COMPLETED"
    ).length;

    // -------------------------------------------------

    return {
      success: true,
      message: redirectMessage,
      access_token: accessToken,
      user: await this.mapToResponseDto(user),
      company: {
        id: user.company.id,
        name: user.company.name,
        country: user.company.country,
        is_onboarding_completed: totalCount === completedCount,
      },
      redirect_to: redirectTo,
    };

    // -------------------------------------------------

    // // Generate and store OTP
    // const otp = this.generateOTP();
    // const otpExpires = new Date(Date.now() + 10 * 60 * 1000); // 10 minutes

    // const otpUpdateResult = await UserModel.update(user.id, {
    //   otp,
    //   otp_expires: otpExpires,
    // });
    // if (otpUpdateResult.error) {
    //   throw new BadRequestException(otpUpdateResult.error.message);
    // }

    // // Send OTP email
    // await this.emailService.sendOtpEmail(user.email, otp, user.full_name);

    // return {
    //   success: true,
    //   message: `OTP sent to ${user.email}. Please verify to complete login.`,
    //   requires_otp: true,
    // };
    // -------------------------------------------------
  }

  async verifyOtp(
    verifyOtpDto: VerifyOtpDto
  ): Promise<LoginSuccessResponseDto> {
    // Find user with valid OTP
    console.log("verifyOtpDto :: ", verifyOtpDto);
    const userResult = await UserModel.getOne(
      {
        email: verifyOtpDto.email,
        otp: verifyOtpDto.otp,
        status: UserStatus.ACTIVE,
      },
      {
        company: true,
        userCompanyRoles: {
          include: { role: true },
        },
      }
    );
    if (userResult.error) {
      throw new UnauthorizedException(userResult.error.message);
    }
    const user: any = userResult.output;
    console.log("user.otpExpires :: ", user.otp_expires);
    console.log("new Date() :: ", new Date());
    console.log(
      "user.otpExpires < new Date() :: ",
      user.otp_expires < new Date()
    );
    // console.log("user :: ", user);

    if (!user || !user.otp_expires || user.otp_expires < new Date()) {
      throw new UnauthorizedException("Invalid or expired OTP");
    }

    // Clear OTP
    await UserModel.update(user.id, {
      otp: null,
      otp_expires: null,
    });

    // Generate JWT token with expiry
    const payload = {
      sub: user.id,
      email: user.email,
      company_id: user.company.id,
      roles: user.userCompanyRoles?.map((ucr: any) => ucr.role.name),
    };

    // Set token expiry to 24 hours (86400 seconds)
    const accessToken = this.jwtService.sign(payload, {
      expiresIn: "1h", // You can also use '1d', '7d', '30d', or specific seconds like '86400'
    });

    console.log("payload :: ", payload);
    console.log("accessToken :: ", accessToken);
    // Determine redirect based on user and company completion status
    let redirectTo = "dashboard";
    let redirectMessage = "Login successful";

    // -------------------------------------------------
    const result = await OnboardingStepModel.get({
      company_id: user.company.id,
    });
    if (result.error) {
      throw new BadRequestException(result.error.message);
    }
    const steps = result.output;
    const totalCount: number = steps.length;
    // Count by status
    const completedCount: number = steps.filter(
      (step: any) => step.status === "COMPLETED"
    ).length;
    // -------------------------------------------------

    // // Check if user needs to complete step 2
    // if (user.step === 1) {
    //   redirectTo = "step2";
    //   redirectMessage = "Please complete your company registration (Step 2)";
    // }
    // Check if KYC (user documents) and KYB (company documents) are completed
    // else if (user.step === 2) {
    //   // Check if user has completed KYC (personal documents)
    //   const hasUserDocuments =
    //     user.id_document_front &&
    //     user.id_document_back &&
    //     user.proof_of_address;

    //   // Check if company has completed KYB (business documents)
    //   const hasCompanyDocuments =
    //     user.company.share_holding_document &&
    //     user.company.incorporation_certificate &&
    //     user.company.business_proof_of_address;
    //   // && user.company.memart;

    //   // if (!hasUserDocuments || !hasCompanyDocuments) {
    //   //   redirectTo = "waiting";
    //   //   redirectMessage =
    //   //     "Your account is under review. Please wait for KYC/KYB completion.";
    //   // }

    //   if (
    //     user.kyc_status !== "APPROVED" &&
    //     user.company.kyb_status !== "APPROVED"
    //   ) {
    //     redirectTo = "waiting";
    //     redirectMessage =
    //       "Your account is under review. Please wait for KYC/KYB completion.";
    //   }
    // }

    // if (
    //   user.kyc_status !== "APPROVED" &&
    //   user.company.kyb_status !== "APPROVED"
    // ) {
    //   redirectTo = "waiting";
    //   redirectMessage =
    //     "Your account is under review. Please wait for KYC/KYB completion.";
    // }

    // -------------------------------------------------

    return {
      success: true,
      message: redirectMessage,
      access_token: accessToken,
      user: await this.mapToResponseDto(user),
      company: {
        id: user.company.id,
        name: user.company.name,
        country: user.company.country,
        is_onboarding_completed: completedCount === totalCount,
      },
      redirect_to: redirectTo,
    };
  }

=======
>>>>>>> b4e205f8
  async updateUser(
    ownerUserId: string,
    userId: string,
    updateDto: UpdateUserDto
  ): Promise<UserResponseDto> {
    // Verify the acting user is an owner
    const ownerUserResult = await UserModel.getOne(
      { id: ownerUserId },
      {
        userCompanyRoles: {
          include: { role: true },
        },
      }
    );
    if (ownerUserResult.error) {
      throw new UnauthorizedException(ownerUserResult.error.message);
    }
    const ownerUser = ownerUserResult.output;

    if (!ownerUser) {
      throw new UnauthorizedException("User not found");
    }

    const isOwner = ownerUser.userCompanyRoles.some(
      (ucr) => ucr.role.name === "owner"
    );
    if (!isOwner) {
      throw new ForbiddenException("Only owners can update users");
    }

    // Find target user and check if they belong to the same company
    const targetUserResult = await UserModel.getOne(
      { id: userId },
      {
        userCompanyRoles: {
          include: { role: true },
        },
      }
    );
    if (targetUserResult.error) {
      throw new NotFoundException(targetUserResult.error.message);
    }
    const targetUser = targetUserResult.output;

    if (!targetUser) {
      throw new NotFoundException("User not found");
    }

    // Check if target user belongs to the same company as the owner
    const isInSameCompany = targetUser.userCompanyRoles.some(
      (ucr: any) => ucr.company_id === ownerUser.company_id
    );

    if (!isInSameCompany) {
      throw new NotFoundException("User not found in your company");
    }

    return await UserModel.operation(async (prisma) => {
      // Update user basic info
      const updatedUserResult = await UserModel.update(userId, {
        full_name: updateDto.full_name || targetUser.full_name,
      });
      if (updatedUserResult.error) {
        throw new BadRequestException(updatedUserResult.error.message);
      }
      const updatedUser = updatedUserResult.output;

      // Update role if provided
      if (updateDto.role) {
        // Remove existing role
        const deleteResult = await UserCompanyRoleModel.delete({
          user_id: userId,
          company_id: ownerUser.company_id,
        });
        if (deleteResult.error) {
          throw new BadRequestException(deleteResult.error.message);
        }

        // Get or create new role
        let roleResult = await RoleModel.getOne({ name: updateDto.role });
        if (roleResult.error) {
          throw new BadRequestException(roleResult.error.message);
        }
        let role = roleResult.output;

        if (!role) {
          const roleCreateResult = await RoleModel.create({
            name: updateDto.role,
          });
          if (roleCreateResult.error) {
            throw new BadRequestException(roleCreateResult.error.message);
          }
          role = roleCreateResult.output;
        }

        // Create new role association
        const userCompanyRoleResult = await UserCompanyRoleModel.create({
          user_id: userId,
          company_id: ownerUser.company_id,
          role_id: role.id,
        });
        if (userCompanyRoleResult.error) {
          throw new BadRequestException(userCompanyRoleResult.error.message);
        }
      }

      return this.mapToResponseDto(updatedUser, updateDto.role);
    });
  }

  async deleteUser(
    ownerUserId: string,
    userId: string
  ): Promise<{ success: boolean; message: string }> {
    // Verify the acting user is an owner
    const ownerUserResult = await UserModel.getOne(
      { id: ownerUserId },
      {
        userCompanyRoles: {
          include: { role: true },
        },
      }
    );
    if (ownerUserResult.error) {
      throw new UnauthorizedException(ownerUserResult.error.message);
    }
    const ownerUser = ownerUserResult.output;

    if (!ownerUser) {
      throw new UnauthorizedException("User not found");
    }

    const isOwner = ownerUser.userCompanyRoles.some(
      (ucr) => ucr.role.name === "owner"
    );
    if (!isOwner) {
      throw new ForbiddenException("Only owners can delete users");
    }

    // Find target user and check if they belong to the same company
    const targetUserResult = await UserModel.getOne(
      { id: userId },
      {
        userCompanyRoles: {
          include: { role: true },
        },
      }
    );
    if (targetUserResult.error) {
      throw new NotFoundException(targetUserResult.error.message);
    }
    const targetUser = targetUserResult.output;

    if (!targetUser) {
      throw new NotFoundException("User not found");
    }

    // Check if target user belongs to the same company as the owner
    const isInSameCompany = targetUser.userCompanyRoles.some(
      (ucr: any) => ucr.company_id === ownerUser.company_id
    );

    if (!isInSameCompany) {
      throw new NotFoundException("User not found in your company");
    }

    // Prevent deleting the last owner
    const isTargetOwner = targetUser.userCompanyRoles.some(
      (ucr) => ucr.role.name === "owner"
    );
    if (isTargetOwner) {
      const ownerCount = await UserCompanyRoleModel.count({
        company_id: ownerUser.company_id,
        role_name: "owner",
      });

      if (ownerCount <= 1) {
        throw new BadRequestException(
          "Cannot delete the last owner of the company"
        );
      }
    }

    // Soft delete by setting status to inactive
    const deleteResult = await UserModel.update(userId, {
      status: UserStatus.INACTIVE,
    });
    if (deleteResult.error) {
      throw new BadRequestException(deleteResult.error.message);
    }

    return {
      success: true,
      message: "User deleted successfully",
    };
  }

  async getCompanyUsers(userId: string): Promise<UserResponseDto[]> {
    // Get user's companies
    const userResult = await UserModel.getOne(
      { id: userId },
      {
        userCompanyRoles: {
          include: { company: true },
        },
      }
    );
    if (userResult.error) {
      throw new UnauthorizedException(userResult.error.message);
    }
    const user = userResult.output;

    if (!user) {
      throw new UnauthorizedException("User not found");
    }

    // Get the first company (assuming single company for now, but this could be enhanced)
    const userCompany = user.userCompanyRoles?.[0];
    if (!userCompany) {
      throw new UnauthorizedException("User does not belong to any company");
    }

    // Get all users in the same company
    const companyUsersResult = await UserCompanyRoleModel.get({
      company_id: userCompany.company_id,
    });

    if (companyUsersResult.error) {
      throw new BadRequestException(companyUsersResult.error.message);
    }

    const companyUsers = companyUsersResult.output || [];

    // Get user details for each user-company-role association
    const usersWithDetails = await Promise.all(
      companyUsers.map(async (ucr: any) => {
        const userResult = await UserModel.getOne(
          { id: ucr.user_id },
          {
            userCompanyRoles: {
              include: { role: true },
            },
          }
        );

        if (userResult.error || !userResult.output) {
          return null;
        }

        const user = userResult.output;
        const userRole = user.userCompanyRoles.find(
          (ucrDetail: any) => ucrDetail.company_id === userCompany.company_id
        );

        return {
          user,
          role: userRole?.role?.name || "user",
        };
      })
    );

    // Filter out inactive users and null results
    const activeUsers = usersWithDetails.filter(
      (item) => item !== null && item.user.status !== UserStatus.INACTIVE
    );

    return Promise.all(
      activeUsers.map((item: any) =>
        this.mapToResponseDto(item.user, item.role)
      )
    );
  }

  async getAllUsers(): Promise<{ users: any[] }> {
    const targetUserResult = await UserModel.get();
    if (targetUserResult.error) {
      throw new NotFoundException(targetUserResult.error.message);
    }
    const users = targetUserResult.output || [];

    return {
      users,
    };
  }
  async getUserById(userId: string): Promise<{ user: any }> {
    const targetUserResult = await UserModel.getOne(
      {
        id: userId,
      },
      {
        userCompanyRoles: {
          include: { role: true, company: true },
        },
      }
    );
    if (targetUserResult.error) {
      throw new NotFoundException(targetUserResult.error.message);
    }
    const targetUser = targetUserResult.output;

    if (!targetUser) {
      throw new NotFoundException("User not found in your company");
    }

    return {
      user: targetUser,
    };
  }

  async updateKycStatus(
    userId: string,
    updateKycStatusDto: UpdateKycStatusDto
  ): Promise<UpdateKycStatusResponseDto> {
    try {
      // Find the user
      const userResult = await UserModel.getOne({ id: userId });
      if (userResult.error || !userResult.output) {
        throw new NotFoundException("User not found");
      }

      // Update the KYC status
      const updatedUserResult = await UserModel.update(userId, {
        kyc_status: updateKycStatusDto.kyc_status as any,
      });
      if (updatedUserResult.error) {
        throw new BadRequestException(updatedUserResult.error.message);
      }

      const updatedUser = updatedUserResult.output;

      return {
        success: true,
        message: `KYC status updated to ${updateKycStatusDto.kyc_status} successfully`,
        user_id: updatedUser.id,
        kyc_status: updateKycStatusDto.kyc_status,
        updated_at: updatedUser.updated_at,
      };
    } catch (error) {
      if (
        error instanceof NotFoundException ||
        error instanceof BadRequestException
      ) {
        throw error;
      }

      throw new BadRequestException({
        success: false,
        message: "An error occurred while updating KYC status",
        error: error.message,
      });
    }
  }

  private generateInvitationToken(invitationData: {
    invitation_id: string;
    email: string;
    company_id: string;
    role: string;
  }): string {
    const payload = {
      invitation_id: invitationData.invitation_id,
      email: invitationData.email,
      company_id: invitationData.company_id,
      role: invitationData.role,
    };

    return this.jwtService.sign(payload, {
      expiresIn: "7d", // 7 days expiry
    });
  }

  private generateInvitationCode(): string {
    return "INV_" + uuidv4().replace(/-/g, "").substring(0, 16);
  }

  private async mapToResponseDto(
    user: any,
    role?: string
  ): Promise<UserResponseDto> {
    let userRole = role;

    if (!userRole && user.userCompanyRoles) {
      userRole = user.userCompanyRoles[0]?.role?.name || "user";
    }

    if (!userRole) {
      // Fetch role if not provided
      const userWithRoleResult = await UserModel.getOne(
        { id: user.id },
        {
          userCompanyRoles: {
            include: { role: true },
          },
        }
      );
      if (userWithRoleResult.error) {
        throw new BadRequestException(userWithRoleResult.error.message);
      }
      const userWithRole = userWithRoleResult.output;
      userRole = userWithRole?.userCompanyRoles[0]?.role?.name || "user";
    }

    return {
      id: user.id,
      first_name: user.first_name,
      last_name: user.last_name,
      email: user.email,
      company_id: user.company?.id,
      status: user.status,
      step: user.step,
      role: userRole,
      created_at: user.createdAt,
      updated_at: user.updatedAt,
    };
  }
}<|MERGE_RESOLUTION|>--- conflicted
+++ resolved
@@ -57,24 +57,14 @@
       }
     );
 
-<<<<<<< HEAD
-=======
     // console.log("ownerUserResult :: ", ownerUserResult);
 
->>>>>>> b4e205f8
     if (ownerUserResult.error) {
       throw new UnauthorizedException(ownerUserResult.error.message);
     }
     const ownerUser = ownerUserResult.output;
 
-<<<<<<< HEAD
-    console.log(
-      "userCompanyRoles:",
-      JSON.stringify(ownerUser.userCompanyRoles, null, 2)
-    );
-=======
     console.log("ownerUser :: ", ownerUser);
->>>>>>> b4e205f8
 
     if (!ownerUser) {
       throw new UnauthorizedException("User not ");
@@ -236,250 +226,6 @@
     };
   }
 
-<<<<<<< HEAD
-  async login(loginDto: LoginDto): Promise<LoginSuccessResponseDto> {
-    // AuthResponseDto
-    // LoginSuccessResponseDto
-
-    // Find active user
-    const userResult = await UserModel.getOne(
-      {
-        email: loginDto.email,
-        status: UserStatus.ACTIVE,
-      },
-      {
-        company: true,
-        userCompanyRoles: {
-          include: { role: true },
-        },
-      }
-    );
-    if (userResult.error) {
-      throw new UnauthorizedException(userResult.error.message);
-    }
-    const user = userResult.output;
-
-    if (!user || !user.password) {
-      throw new UnauthorizedException("Invalid credentials");
-    }
-
-    // Verify password
-    const isPasswordValid = await bcrypt.compare(
-      loginDto.password,
-      user.password
-    );
-    if (!isPasswordValid) {
-      throw new UnauthorizedException("Invalid credentials");
-    }
-
-    // Generate JWT token with expiry
-    const payload = {
-      sub: user.id,
-      email: user.email,
-      company_id: user.company.id,
-      roles: user.userCompanyRoles?.map((ucr: any) => ucr.role.name),
-    };
-
-    // Set token expiry to 24 hours (86400 seconds)
-    const accessToken = this.jwtService.sign(payload, {
-      expiresIn: "1h", // You can also use '1d', '7d', '30d', or specific seconds like '86400'
-    });
-    let redirectTo = "dashboard";
-    let redirectMessage = "Login successful";
-
-    // -------------------------------------------------
-    const result = await OnboardingStepModel.get({
-      company_id: user.company.id,
-    });
-    if (result.error) {
-      throw new BadRequestException(result.error.message);
-    }
-    const steps = result.output;
-    const totalCount: number = steps.length;
-    // Count by status
-    const completedCount: number = steps.filter(
-      (step: any) => step.status === "COMPLETED"
-    ).length;
-
-    // -------------------------------------------------
-
-    return {
-      success: true,
-      message: redirectMessage,
-      access_token: accessToken,
-      user: await this.mapToResponseDto(user),
-      company: {
-        id: user.company.id,
-        name: user.company.name,
-        country: user.company.country,
-        is_onboarding_completed: totalCount === completedCount,
-      },
-      redirect_to: redirectTo,
-    };
-
-    // -------------------------------------------------
-
-    // // Generate and store OTP
-    // const otp = this.generateOTP();
-    // const otpExpires = new Date(Date.now() + 10 * 60 * 1000); // 10 minutes
-
-    // const otpUpdateResult = await UserModel.update(user.id, {
-    //   otp,
-    //   otp_expires: otpExpires,
-    // });
-    // if (otpUpdateResult.error) {
-    //   throw new BadRequestException(otpUpdateResult.error.message);
-    // }
-
-    // // Send OTP email
-    // await this.emailService.sendOtpEmail(user.email, otp, user.full_name);
-
-    // return {
-    //   success: true,
-    //   message: `OTP sent to ${user.email}. Please verify to complete login.`,
-    //   requires_otp: true,
-    // };
-    // -------------------------------------------------
-  }
-
-  async verifyOtp(
-    verifyOtpDto: VerifyOtpDto
-  ): Promise<LoginSuccessResponseDto> {
-    // Find user with valid OTP
-    console.log("verifyOtpDto :: ", verifyOtpDto);
-    const userResult = await UserModel.getOne(
-      {
-        email: verifyOtpDto.email,
-        otp: verifyOtpDto.otp,
-        status: UserStatus.ACTIVE,
-      },
-      {
-        company: true,
-        userCompanyRoles: {
-          include: { role: true },
-        },
-      }
-    );
-    if (userResult.error) {
-      throw new UnauthorizedException(userResult.error.message);
-    }
-    const user: any = userResult.output;
-    console.log("user.otpExpires :: ", user.otp_expires);
-    console.log("new Date() :: ", new Date());
-    console.log(
-      "user.otpExpires < new Date() :: ",
-      user.otp_expires < new Date()
-    );
-    // console.log("user :: ", user);
-
-    if (!user || !user.otp_expires || user.otp_expires < new Date()) {
-      throw new UnauthorizedException("Invalid or expired OTP");
-    }
-
-    // Clear OTP
-    await UserModel.update(user.id, {
-      otp: null,
-      otp_expires: null,
-    });
-
-    // Generate JWT token with expiry
-    const payload = {
-      sub: user.id,
-      email: user.email,
-      company_id: user.company.id,
-      roles: user.userCompanyRoles?.map((ucr: any) => ucr.role.name),
-    };
-
-    // Set token expiry to 24 hours (86400 seconds)
-    const accessToken = this.jwtService.sign(payload, {
-      expiresIn: "1h", // You can also use '1d', '7d', '30d', or specific seconds like '86400'
-    });
-
-    console.log("payload :: ", payload);
-    console.log("accessToken :: ", accessToken);
-    // Determine redirect based on user and company completion status
-    let redirectTo = "dashboard";
-    let redirectMessage = "Login successful";
-
-    // -------------------------------------------------
-    const result = await OnboardingStepModel.get({
-      company_id: user.company.id,
-    });
-    if (result.error) {
-      throw new BadRequestException(result.error.message);
-    }
-    const steps = result.output;
-    const totalCount: number = steps.length;
-    // Count by status
-    const completedCount: number = steps.filter(
-      (step: any) => step.status === "COMPLETED"
-    ).length;
-    // -------------------------------------------------
-
-    // // Check if user needs to complete step 2
-    // if (user.step === 1) {
-    //   redirectTo = "step2";
-    //   redirectMessage = "Please complete your company registration (Step 2)";
-    // }
-    // Check if KYC (user documents) and KYB (company documents) are completed
-    // else if (user.step === 2) {
-    //   // Check if user has completed KYC (personal documents)
-    //   const hasUserDocuments =
-    //     user.id_document_front &&
-    //     user.id_document_back &&
-    //     user.proof_of_address;
-
-    //   // Check if company has completed KYB (business documents)
-    //   const hasCompanyDocuments =
-    //     user.company.share_holding_document &&
-    //     user.company.incorporation_certificate &&
-    //     user.company.business_proof_of_address;
-    //   // && user.company.memart;
-
-    //   // if (!hasUserDocuments || !hasCompanyDocuments) {
-    //   //   redirectTo = "waiting";
-    //   //   redirectMessage =
-    //   //     "Your account is under review. Please wait for KYC/KYB completion.";
-    //   // }
-
-    //   if (
-    //     user.kyc_status !== "APPROVED" &&
-    //     user.company.kyb_status !== "APPROVED"
-    //   ) {
-    //     redirectTo = "waiting";
-    //     redirectMessage =
-    //       "Your account is under review. Please wait for KYC/KYB completion.";
-    //   }
-    // }
-
-    // if (
-    //   user.kyc_status !== "APPROVED" &&
-    //   user.company.kyb_status !== "APPROVED"
-    // ) {
-    //   redirectTo = "waiting";
-    //   redirectMessage =
-    //     "Your account is under review. Please wait for KYC/KYB completion.";
-    // }
-
-    // -------------------------------------------------
-
-    return {
-      success: true,
-      message: redirectMessage,
-      access_token: accessToken,
-      user: await this.mapToResponseDto(user),
-      company: {
-        id: user.company.id,
-        name: user.company.name,
-        country: user.company.country,
-        is_onboarding_completed: completedCount === totalCount,
-      },
-      redirect_to: redirectTo,
-    };
-  }
-
-=======
->>>>>>> b4e205f8
   async updateUser(
     ownerUserId: string,
     userId: string,
