import { createParamDecorator, ExecutionContext } from "@nestjs/common";

export interface CurrentUserData {
  userId?: string;
  email?: string;
  companies?: Array<{
    companyId: string;
    companyName: string;
    role: string;
  }>;
  type?: "user" | "company";
  // Company token fields
  clientId?: string;
  companyName?: string;
  companyId?: string; // For backward compatibility with company tokens
}

export const CurrentUser = createParamDecorator(
  (data: unknown, ctx: ExecutionContext): CurrentUserData => {
    const request = ctx.switchToHttp().getRequest();
<<<<<<< HEAD
    // console.log('current user', request.user)
=======
    const user = request.user;

    if (user.type === "user") {
      return {
        userId: user.userId,
        email: user.email,
        companies: user.companies || [],
        type: "user",
      };
    } else if (user.type === "company") {
      return {
        companyId: user.companyId,
        clientId: user.clientId,
        companyName: user.companyName,
        type: "company",
      };
    }

    // Fallback for legacy tokens
>>>>>>> b4e205f8
    return {
      userId: user.sub,
      email: user.email,
      companies: user.companies || [],
    };
  }
);<|MERGE_RESOLUTION|>--- conflicted
+++ resolved
@@ -18,9 +18,6 @@
 export const CurrentUser = createParamDecorator(
   (data: unknown, ctx: ExecutionContext): CurrentUserData => {
     const request = ctx.switchToHttp().getRequest();
-<<<<<<< HEAD
-    // console.log('current user', request.user)
-=======
     const user = request.user;
 
     if (user.type === "user") {
@@ -40,7 +37,6 @@
     }
 
     // Fallback for legacy tokens
->>>>>>> b4e205f8
     return {
       userId: user.sub,
       email: user.email,
