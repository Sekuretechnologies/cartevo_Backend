--- conflicted
+++ resolved
@@ -42,16 +42,12 @@
   SelectCompanyRequestDto,
   SelectCompanyResponseDto,
   ValidateInvitationResponseDto,
-<<<<<<< HEAD
   AcceptInvitationDto,
   AcceptInvitationResponseDto,
   RegisterWithInvitationDto,
   ResendOtpDto,
   SwitchCompanyRequestDto,
   SwitchCompanyResponseDto,
-=======
-  ValidateInvitationTokenDto,
->>>>>>> db34db65
 } from "./dto/auth.dto";
 
 @Injectable()
