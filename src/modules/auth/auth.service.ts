import env from "@/env";
import {
  CompanyModel,
  RoleModel,
  UserCompanyRoleModel,
  UserModel,
} from "@/models";
import { OnboardingStepModel } from "@/models/prisma";
import { EmailService } from "@/services/email.service";
import { TokenBlacklistService } from "@/services/token-blacklist.service";
import {
  BadRequestException,
  Injectable,
  Logger,
  NotFoundException,
  UnauthorizedException,
} from "@nestjs/common";
import { ConfigService } from "@nestjs/config";
import { JwtService } from "@nestjs/jwt";
import { UserStatus } from "@prisma/client";
import * as bcrypt from "bcrypt";
import { PrismaService } from "../prisma/prisma.service";
import {
  AuthResponseDto,
  LoginDto,
  LoginSuccessResponseDto,
  UserResponseDto,
  VerifyOtpDto,
  VerifyOtpMultiCompanyResponseDto,
} from "../user/dto/user.dto";
import {
  AcceptInvitationDto,
  AcceptInvitationResponseDto,
  AuthTokenRequestDto,
  AuthTokenResponseDto,
  CheckEmailRequestDto,
  CheckEmailResponseDto,
  LoginWithCompanyRequestDto,
  LoginWithCompanyResponseDto,
  RegisterWithInvitationDto,
  ResendOtpDto,
  SelectCompanyRequestDto,
  SelectCompanyResponseDto,
  ValidateInvitationResponseDto,
<<<<<<< HEAD
  ValidateInvitationTokenDto,
=======
  AcceptInvitationDto,
  AcceptInvitationResponseDto,
  RegisterWithInvitationDto,
  ResendOtpDto,
  SwitchCompanyRequestDto,
  SwitchCompanyResponseDto,
>>>>>>> f2ce40a8
} from "./dto/auth.dto";

@Injectable()
export class AuthService {
  private readonly logger = new Logger(AuthService.name);

  constructor(
    private prisma: PrismaService,
    private jwtService: JwtService,
    private configService: ConfigService,
    private emailService: EmailService,
    private tokenBlacklistService: TokenBlacklistService
  ) {}

  async generateToken(
    authDto: AuthTokenRequestDto
  ): Promise<AuthTokenResponseDto> {
    const companyResult = await CompanyModel.getOne({
      client_id: authDto.client_id,
      is_active: true,
    });
    const company = companyResult.output;

    if (!company) {
      throw new UnauthorizedException("Invalid client credentials");
    }

    // Verify client key
    const isValidKey = await bcrypt.compare(
      authDto.client_key,
      company.client_key
    );
    if (!isValidKey) {
      throw new UnauthorizedException("Invalid client credentials");
    }

    const payload = {
      sub: company.id,
      companyId: company.id,
      clientId: company.client_id,
    };

    const expiresIn = this.configService.get<string>("JWT_EXPIRES_IN") || "24h";

    const accessToken = this.jwtService.sign(payload, {
      secret: env.JWT_SECRET,
      expiresIn,
    });

    return {
      access_token: accessToken,
      token_type: "Bearer",
      expires_in: this.parseExpiresIn(expiresIn),
    };
  }

  private parseExpiresIn(expiresIn: string): number {
    // Convert JWT expiration format to seconds
    if (expiresIn.endsWith("h")) {
      return parseInt(expiresIn.slice(0, -1)) * 3600;
    } else if (expiresIn.endsWith("d")) {
      return parseInt(expiresIn.slice(0, -1)) * 86400;
    } else if (expiresIn.endsWith("m")) {
      return parseInt(expiresIn.slice(0, -1)) * 60;
    } else {
      return parseInt(expiresIn) || 86400;
    }
  }

  async login(loginDto: LoginDto): Promise<AuthResponseDto> {
    // Find all active users with this email
    const usersResult = await UserModel.get({
      email: loginDto.email,
      status: UserStatus.ACTIVE,
    });
    if (usersResult.error) {
      throw new UnauthorizedException(usersResult.error.message);
    }
    const users = usersResult.output;

    if (!users || users.length === 0) {
      throw new UnauthorizedException("Invalid credentials");
    }

    // Check if user has multiple companies
    if (users.length > 1) {
      // Multiple companies found - return list of companies for user to choose
      const companies = await Promise.all(
        users.map(async (user) => {
          // Get user's active companies through UserCompanyRole
          const userCompanyRolesResult = await UserCompanyRoleModel.get({
            user_id: user.id,
            is_active: true,
          });

          if (userCompanyRolesResult.error || !userCompanyRolesResult.output) {
            return null;
          }

          const userCompanyRoles = userCompanyRolesResult.output;
          if (!userCompanyRoles || userCompanyRoles.length === 0) return null;

          // Get company details for the first role
          const companyResult = await CompanyModel.getOne({
            id: userCompanyRoles[0].company_id,
          });

          if (companyResult.error || !companyResult.output) {
            return null;
          }

          const company = companyResult.output;
          return {
            id: company.id,
            name: company.name,
            country: company.country,
          };
        })
      );

      const validCompanies = companies.filter((company) => company !== null);

      return {
        success: true,
        message: "Multiple companies found. Please specify a company to login.",
        requires_otp: false,
        companies: validCompanies,
      };
    }

    // Single company - proceed with login
    const user = users[0];

    if (!user.password) {
      throw new UnauthorizedException("Invalid credentials");
    }

    // Verify password
    const isPasswordValid = await bcrypt.compare(
      loginDto.password,
      user.password
    );
    if (!isPasswordValid) {
      throw new UnauthorizedException("Invalid credentials");
    }

    // Generate and store OTP
    const otp = this.generateOTP();
    const otpExpires = new Date(Date.now() + 10 * 60 * 1000); // 10 minutes

    const otpUpdateResult = await UserModel.update(user.id, {
      otp,
      otp_expires: otpExpires,
    });
    if (otpUpdateResult.error) {
      throw new BadRequestException(otpUpdateResult.error.message);
    }

    // Send OTP email
    await this.emailService.sendOtpEmail(
      user.email,
      otp,
      user.first_name || user.full_name || "User"
    );

    return {
      success: true,
      message: `OTP sent to ${user.email}. Please verify to complete login.`,
      requires_otp: true,
    };
  }

  async resendOtp(body: ResendOtpDto) {
    // Récupérer tous les utilisateurs actifs avec cet email
    const usersResult = await UserModel.getOne({
      email: body.email,
    });

    if (usersResult.error) {
      throw new UnauthorizedException(usersResult.error.message);
    }

    const user = usersResult.output;

    // Générer et stocker un nouvel OTP
    const otp = this.generateOTP();
    const otpExpires = new Date(Date.now() + 10 * 60 * 1000);

    const otpUpdateResult = await UserModel.update(user.id, {
      otp,
      otp_expires: otpExpires,
    });

    if (otpUpdateResult.error) {
      throw new BadRequestException(otpUpdateResult.error.message);
    }

    // Envoyer OTP par email
    await this.emailService.sendOtpEmail(user.email, otp, user.first_name);

    return {
      success: true,
      message: `OTP resent to ${user.email}. Please verify to complete login.`,
      requires_otp: true,
    };
  }

  async verifyOtp(
    verifyOtpDto: VerifyOtpDto
  ): Promise<LoginSuccessResponseDto | VerifyOtpMultiCompanyResponseDto> {
    this.logger.log(
      `Starting OTP verification for email: ${verifyOtpDto.email}`
    );

    // Find user with valid OTP
    const userResult = await UserModel.getOne(
      {
        email: verifyOtpDto.email,
        otp: verifyOtpDto.otp,
        // status: UserStatus.ACTIVE,
      },
      {
        userCompanyRoles: {
          where: {
            is_active: true,
          },
          include: {
            role: true,
            company: true,
          },
        },
      }
    );

    if (userResult.error) {
      this.logger.error(
        `Failed to find user with OTP: ${userResult.error.message}`
      );
      throw new UnauthorizedException(userResult.error.message);
    }

    const user: any = userResult.output;
    this.logger.log(
      `User found: ${user ? user.id : "null"}, OTP expires: ${
        user?.otp_expires
      }`
    );

    if (!user || !user.otp_expires || user.otp_expires < new Date()) {
      this.logger.warn(
        `Invalid or expired OTP for user: ${user?.id || "unknown"}`
      );
      throw new UnauthorizedException("Invalid or expired OTP");
    }

    // Check if user belongs to multiple companies
    const userCompanies = user.userCompanyRoles || [];
    const hasMultipleCompanies = userCompanies.length > 1;
    this.logger.log(
      `User has ${userCompanies.length} active company roles, multiple companies: ${hasMultipleCompanies}`
    );

    // Clear OTP
    const clearOtpResult = await UserModel.update(user.id, {
      otp: null,
      otp_expires: null,
    });

    if (clearOtpResult.error) {
      this.logger.error(
        `Failed to clear OTP for user ${user.id}: ${clearOtpResult.error.message}`
      );
    } else {
      this.logger.log(`OTP cleared successfully for user: ${user.id}`);
    }

    if (hasMultipleCompanies) {
      this.logger.log(
        `Generating temporary token for multi-company user: ${user.id}`
      );

      // Generate temporary token with userId and email only
      const tempPayload = {
        sub: user.id,
        email: user.email,
        temp: true, // Mark as temporary token
      };

      this.logger.debug(
        `Signing temporary token with payload: ${JSON.stringify(
          tempPayload
        )} using primary JWT secret`
      );

      const tempToken = this.jwtService.sign(tempPayload, {
        secret: env.JWT_SECRET,
        expiresIn: "15m", // Shorter expiry for temp token
      });

      this.logger.debug(
        `Temporary token generated: ${tempToken.substring(0, 20)}...`
      );

      // Get list of companies for user to choose from
      const companies = userCompanies.map((ucr: any) => ({
        id: ucr.company.id,
        name: ucr.company.name,
        country: ucr.company.country,
      }));

      this.logger.log(
        `Temporary token generated for user ${user.id}, companies available: ${companies.length}`
      );

      return {
        success: true,
        message: "OTP verified. Please select a company to continue.",
        temp_token: tempToken,
        requires_company_selection: true,
        companies: companies,
      } as VerifyOtpMultiCompanyResponseDto;
    } else {
      // Single company - proceed with full token
      const userCompany = userCompanies[0];
      if (!userCompany) {
        this.logger.error(`User ${user.id} does not belong to any company`);
        throw new UnauthorizedException("User does not belong to any company");
      }

      this.logger.log(
        `Generating full JWT token for user ${user.id} in company ${userCompany.company.id}`
      );

      // mode production ou preProd
      const mode =
        userCompany.company.kyb_status === "APPROVED" &&
        user.kyc_status === "APPROVED"
          ? "prod"
          : "preprod";

      // Generate JWT token with expiry
      const payload = {
        sub: user.id,
        email: user.email,
        companyId: userCompany.company.id,
        mode: mode,
      };

      this.logger.debug(
        `Signing full JWT token with payload: ${JSON.stringify(
          payload
        )} using primary JWT secret`
      );

      const accessToken = this.jwtService.sign(payload, {
        secret: env.JWT_SECRET,
        expiresIn: "1h",
      });

      this.logger.debug(
        `Full JWT token generated: ${accessToken.substring(0, 20)}...`
      );

      this.logger.log(
        `Full JWT token generated for user ${user.id}, payload: sub=${payload.sub}, companyId=${payload.companyId}`
      );

      // Determine redirect based on user and company completion status
      let redirectTo = "dashboard";
      let redirectMessage = "Login successful";

      const result = await OnboardingStepModel.get({
        company_id: userCompany.company.id,
      });
      if (result.error) {
        this.logger.error(
          `Failed to get onboarding steps for company ${userCompany.company.id}: ${result.error.message}`
        );
        throw new BadRequestException(result.error.message);
      }
      const steps = result.output;
      const totalCount: number = steps.length;
      const completedCount: number = steps.filter(
        (step: any) => step.status === "COMPLETED"
      ).length;

      this.logger.log(
        `Login successful for user ${user.id} in company ${userCompany.company.name}, onboarding completed: ${completedCount}/${totalCount}`
      );

      return {
        success: true,
        message: redirectMessage,
        access_token: accessToken,
        user: await this.mapToResponseDto(user),
        company: {
          id: userCompany.company.id,
          name: userCompany.company.name,
          country: userCompany.company.country,
          onboarding_is_completed: completedCount === totalCount,
          kybStatus: userCompany.company.kyb_status,
          clearance:
            userCompany.company.access_level === "omniscient"
              ? "admin"
              : "default",
        },
        redirect_to: redirectTo,
      };
    }
  }

  private generateOTP(): string {
    return Math.floor(100000 + Math.random() * 900000).toString();
  }

  private async mapToResponseDto(
    user: any,
    role?: string
  ): Promise<UserResponseDto> {
    let userRole = role;

    if (!userRole && user.userCompanyRoles) {
      userRole = user.userCompanyRoles[0]?.role?.name || "user";
    }

    if (!userRole) {
      // Fetch role if not provided
      const userWithRoleResult = await UserModel.getOne(
        { id: user.id },
        {
          userCompanyRoles: {
            include: { role: true },
          },
        }
      );
      if (userWithRoleResult.error) {
        throw new BadRequestException(userWithRoleResult.error.message);
      }
      const userWithRole = userWithRoleResult.output;
      userRole = userWithRole?.userCompanyRoles[0]?.role?.name || "user";
    }

    return {
      id: user.id,
      first_name: user.first_name,
      last_name: user.last_name,
      email: user.email,
      company_id: user.userCompanyRoles?.[0]?.company?.id || null,
      status: user.status,
      kycStatus: user.kyc_status,
      step: user.step,
      role: userRole,
      created_at: user.createdAt,
      updated_at: user.updatedAt,
    };
  }

  /**
   * Logout user by blacklisting their token
   * @param token - JWT token to blacklist
   * @returns LogoutResponseDto
   */
  async logout(
    token: string
  ): Promise<{ success: boolean; message: string; logged_out_at: Date }> {
    try {
      // Decode token to get expiry information for auto-cleanup
      let expiryTime: Date | undefined;
      try {
        const decoded = this.jwtService.decode(token) as any;
        if (decoded && decoded.exp) {
          expiryTime = new Date(decoded.exp * 1000); // Convert from seconds to milliseconds
        }
      } catch (decodeError) {
        // If we can't decode the token, we'll still blacklist it but without auto-cleanup
        console.warn(
          "Could not decode token for expiry time:",
          decodeError.message
        );
      }

      // Add token to blacklist
      this.tokenBlacklistService.addToBlacklist(token, expiryTime);

      return {
        success: true,
        message: "Successfully logged out",
        logged_out_at: new Date(),
      };
    } catch (error) {
      throw new BadRequestException({
        success: false,
        message: "Error during logout",
        error: error.message,
      });
    }
  }

  async forgotPassword(email: string) {
    try {
      // Find all users with this email across companies
      const usersResult = await UserModel.get({ email });
      if (usersResult.status !== "success") {
        throw new NotFoundException("User not found");
      }
      const users = usersResult.output;

      if (!users || users.length === 0) {
        throw new NotFoundException("User not found");
      }

      // For forgot password, we'll use the first active user
      // In a production system, you might want to send emails to all companies
      const user = users.find((u) => u.status === "ACTIVE");

      if (!user) {
        throw new NotFoundException("No active user found with this email");
      }

      // generate JWt token
      const payload = {
        email: user.email,
      };

      // set expiration time to 15 minutes
      const token = this.jwtService.sign(payload, {
        secret: env.JWT_SECRET,
        expiresIn: "15m",
      });

      const frontUrl = process.env.FRONTEND_URL;

      const resetLink = `${frontUrl}/reset-password?token=${token}`;

      console.log("resetLink", resetLink);

      const linkExpiresAt = new Date(Date.now() + 15 * 60 * 1000);

      // envoie du mail contenant le lien de reinitialisation
      await this.emailService.resetPasswordEmail(
        email,
        resetLink,
        user.first_name
      );

      // mise a jour du token et de sa duree de validitee dans la base de donnee
      const updateResult = await UserModel.update(user.id, {
        otp: token,
        otp_expires: linkExpiresAt,
      });
      if (updateResult.status !== "success") {
        throw new BadRequestException("Failed to update user OTP");
      }

      return {
        success: true,
        message: "OTP sent successfully",
      };
    } catch (error) {
      throw new BadRequestException({
        success: false,
        message: "An error occurred while sending otp",
        error: error.message,
      });
    }
  }

  async resetPassword(token: string, newPassword: string) {
    try {
      let decoded: { email: string };
      try {
        // Try to verify with multiple secrets
        const secrets = [process.env.JWT_SECRET];
        if (process.env.CROSS_ENV_JWT_SECRET) {
          secrets.push(process.env.CROSS_ENV_JWT_SECRET);
        }

        let verified = false;
        for (const secret of secrets) {
          try {
            decoded = this.jwtService.verify(token, { secret }) as any;
            verified = true;
            break;
          } catch (verifyErr) {
            // Try next secret
          }
        }

        if (!verified) {
          throw new Error("Invalid token");
        }
      } catch (err) {
        if (err.name === "TokenExpiredError") {
          throw new UnauthorizedException("Token has expired");
        }
        throw new UnauthorizedException("Invalid token");
      }

      // Find all users with this email and get the one with matching OTP
      const usersResult = await UserModel.get({ email: decoded.email });
      if (usersResult.status !== "success") {
        throw new NotFoundException("User not found");
      }
      const users = usersResult.output;

      if (!users || users.length === 0) {
        throw new NotFoundException("User not found");
      }

      // Find the user with matching OTP
      const user = users.find((u) => u.otp === token);

      if (!user) {
        throw new UnauthorizedException("Invalid token");
      }

      if (user.otp_expires < new Date()) {
        throw new UnauthorizedException("Token has expired");
      }

      // hashage du nouveau mot de passe
      const hashedPassword = await bcrypt.hash(newPassword, 10);

      // mise a jour du mot de passe dans la base de donnee
      const updateResult = await UserModel.update(user.id, {
        password: hashedPassword,
        otp: null,
        otp_expires: null,
      });
      if (updateResult.status !== "success") {
        throw new BadRequestException("Failed to reset password");
      }

      return {
        success: true,
        message: "Password reset successfully",
      };
    } catch (error) {
      throw new BadRequestException({
        success: false,
        message: "An error occurred while resetting password",
        error: error.message,
      });
    }
  }

  async checkEmailExistence(
    checkEmailDto: CheckEmailRequestDto
  ): Promise<CheckEmailResponseDto> {
    try {
      // Find all active users with this email across all companies
      const usersResult = await UserModel.get({
        email: checkEmailDto.email,
        status: "ACTIVE",
      });
      if (usersResult.status !== "success") {
        return {
          exists: false,
          company_count: 0,
          companies: undefined,
        };
      }
      const users = usersResult.output;

      const exists = users.length > 0;
      const company_count = users.length;

      let companies:
        | Array<{
            id: string;
            name: string;
            country: string;
          }>
        | undefined;

      if (company_count > 1) {
        // Get company details for each user
        companies = await Promise.all(
          users.map(async (user) => {
            const userCompanyRolesResult = await UserCompanyRoleModel.get({
              user_id: user.id,
            });

            if (
              userCompanyRolesResult.error ||
              !userCompanyRolesResult.output ||
              userCompanyRolesResult.output.length === 0
            ) {
              return {
                id: "",
                name: "",
                country: "",
              };
            }

            const companyResult = await CompanyModel.getOne({
              id: userCompanyRolesResult.output[0].company_id,
            });

            if (companyResult.error || !companyResult.output) {
              return {
                id: "",
                name: "",
                country: "",
              };
            }

            const company = companyResult.output;
            return {
              id: company.id,
              name: company.name,
              country: company.country,
            };
          })
        );
      }

      return {
        exists,
        company_count,
        companies,
      };
    } catch (error) {
      throw new BadRequestException({
        success: false,
        message: "An error occurred while checking email existence",
        error: error.message,
      });
    }
  }

  async loginWithCompany(
    loginDto: LoginWithCompanyRequestDto
  ): Promise<LoginWithCompanyResponseDto> {
    try {
      // Find users with this email
      const usersResult = await UserModel.get({
        email: loginDto.email,
        status: "ACTIVE",
      });
      if (usersResult.status !== "success") {
        throw new UnauthorizedException("Invalid credentials");
      }
      const users = usersResult.output;

      if (!users || users.length === 0) {
        throw new UnauthorizedException("Invalid credentials");
      }

      let targetUser: any;

      if (loginDto.company_id) {
        // User specified a company, check if user belongs to that company
        const userCompanyRoleResult = await UserCompanyRoleModel.getOne({
          user_id: users[0].id, // Assuming single user for now, but this needs to be updated for multi-user scenario
          company_id: loginDto.company_id,
          is_active: true,
        });

        if (userCompanyRoleResult.error || !userCompanyRoleResult.output) {
          throw new UnauthorizedException(
            "User not found in specified company"
          );
        }

        targetUser = users[0]; // Use the first user since we're checking company membership
      } else if (users.length === 1) {
        // Only one user, use that user
        targetUser = users[0];
      } else {
        // Multiple users but no company specified
        throw new BadRequestException(
          "Multiple users found. Please specify a company_id."
        );
      }

      const companyResult = await CompanyModel.getOne({
        id: loginDto.company_id,
      });
      if (companyResult.error) {
        throw new BadRequestException(companyResult.error.message);
      }
      const company = companyResult.output;

      // Verify password
      if (!targetUser.password) {
        throw new UnauthorizedException("Invalid credentials");
      }

      const isPasswordValid = await bcrypt.compare(
        loginDto.password,
        targetUser.password
      );
      if (!isPasswordValid) {
        throw new UnauthorizedException("Invalid credentials");
      }

      // Generate OTP and send email
      const otp = Math.floor(100000 + Math.random() * 900000).toString();
      const otpExpires = new Date(Date.now() + 10 * 60 * 1000); // 10 minutes

      const updateResult = await UserModel.update(targetUser.id, {
        otp,
        otp_expires: otpExpires,
      });
      if (updateResult.status !== "success") {
        throw new BadRequestException("Failed to update user OTP");
      }

      // Send OTP email
      await this.emailService.sendOtpEmail(
        targetUser.email,
        otp,
        targetUser.first_name || targetUser.full_name || "User"
      );

      // Since UserModel.get doesn't include company data, we'll use basic company info
      return {
        success: true,
        message: `OTP sent to ${targetUser.email}. Please verify to complete login.`,
        requires_otp: true,
        company: {
          id: company.company_id,
          name: company.name, // Would need separate query to get company name
          country: company.country,
        },
      };
    } catch (error) {
      if (
        error instanceof UnauthorizedException ||
        error instanceof BadRequestException
      ) {
        throw error;
      }
      throw new BadRequestException({
        success: false,
        message: "An error occurred during login",
        error: error.message,
      });
    }
  }

  async selectCompany(
    selectCompanyDto: SelectCompanyRequestDto
  ): Promise<SelectCompanyResponseDto> {
    try {
      this.logger.log(
        `Starting company selection for company: ${selectCompanyDto.company_id}`
      );

      // Verify the temporary token
      let decoded: { sub: string; email: string; temp: boolean };
      try {
        // Try to verify with multiple secrets
        const secrets = [process.env.JWT_SECRET];
        if (process.env.CROSS_ENV_JWT_SECRET) {
          secrets.push(process.env.CROSS_ENV_JWT_SECRET);
        }

        this.logger.log(
          `Attempting to verify temporary token with ${secrets.length} secrets`
        );

        let verified = false;
        for (const secret of secrets) {
          try {
            decoded = this.jwtService.verify(selectCompanyDto.temp_token, {
              secret,
            }) as any;
            if (!decoded.temp) {
              this.logger.warn(
                `Token verified but not marked as temporary for user: ${decoded.sub}`
              );
              throw new UnauthorizedException("Invalid token type");
            }
            verified = true;
            this.logger.log(
              `Temporary token verified successfully for user: ${decoded.sub}`
            );
            break;
          } catch (verifyErr) {
            this.logger.debug(
              `Token verification failed with one secret, trying next`
            );
          }
        }

        if (!verified) {
          this.logger.warn(`All token verification attempts failed`);
          throw new Error("Invalid token");
        }
      } catch (err) {
        if (err.name === "TokenExpiredError") {
          this.logger.warn(`Temporary token has expired`);
          throw new UnauthorizedException("Temporary token has expired");
        }
        this.logger.error(`Invalid temporary token: ${err.message}`);
        throw new UnauthorizedException("Invalid temporary token");
      }

      const userId = decoded.sub;
      const email = decoded.email;
      this.logger.log(
        `Token decoded successfully: userId=${userId}, email=${email}, selecting company=${selectCompanyDto.company_id}`
      );

      // Check if user belongs to the specified company
      const userCompanyRoleResult = await UserCompanyRoleModel.getOne({
        user_id: userId,
        company_id: selectCompanyDto.company_id,
        is_active: true,
      });

      if (userCompanyRoleResult.error || !userCompanyRoleResult.output) {
        this.logger.warn(
          `User ${userId} not found in company ${
            selectCompanyDto.company_id
          }: ${userCompanyRoleResult.error?.message || "No role found"}`
        );
        throw new BadRequestException("User not found in specified company");
      }

      this.logger.log(
        `User ${userId} confirmed to belong to company ${selectCompanyDto.company_id}`
      );

      // Get user with company and role information
      const userResult = await UserModel.getOne(
        {
          id: userId,
          status: UserStatus.ACTIVE,
        },
        {
          userCompanyRoles: {
            where: {
              is_active: true,
            },
            include: {
              role: true,
              company: true,
            },
          },
        }
      );
      if (userResult.error) {
        this.logger.error(
          `Failed to get user details for ${userId}: ${userResult.error.message}`
        );
        throw new BadRequestException("User not found");
      }
      const user: any = userResult.output;

      // Find the specific company-role combination
      const selectedCompanyRole = user.userCompanyRoles.find(
        (ucr: any) => ucr.company_id === selectCompanyDto.company_id
      );

      if (!selectedCompanyRole) {
        this.logger.error(
          `User ${userId} has no active role in company ${selectCompanyDto.company_id}`
        );
        throw new BadRequestException("User not found in specified company");
      }

      this.logger.log(
        `Generating full JWT token for user ${userId} in company ${selectedCompanyRole.company.name} (${selectedCompanyRole.company.id})`
      );

      // mode prod ou preprod
      const mode =
        selectedCompanyRole.company.kyb_status === "APPROVED" &&
        user.kyc_status === "APPROVED"
          ? "prod"
          : "preprod";

      // Generate full JWT token with company information
      const payload = {
        sub: user.id,
        email: user.email,
        companyId: selectedCompanyRole.company.id,
        mode,
      };

      this.logger.debug(
        `Signing full JWT token with payload: ${JSON.stringify(
          payload
        )} using primary JWT secret`
      );

      const accessToken = this.jwtService.sign(payload, {
        secret: env.JWT_SECRET,
        expiresIn: "1h",
      });

      this.logger.debug(
        `Full JWT token generated: ${accessToken.substring(0, 20)}...`
      );

      this.logger.log(
        `Full JWT token generated for user ${user.id}, payload: sub=${payload.sub}, companyId=${payload.companyId}`
      );

      // Determine redirect based on user and company completion status
      let redirectTo = "dashboard";
      let redirectMessage = "Login successful";

      // Get onboarding steps
      const result = await OnboardingStepModel.get({
        company_id: selectedCompanyRole.company.id,
      });
      if (result.error) {
        this.logger.error(
          `Failed to get onboarding steps for company ${selectedCompanyRole.company.id}: ${result.error.message}`
        );
        throw new BadRequestException(result.error.message);
      }
      const steps = result.output;
      const totalCount: number = steps.length;
      const completedCount: number = steps.filter(
        (step: any) => step.status === "COMPLETED"
      ).length;

      this.logger.log(
        `Company selection successful for user ${user.id} in company ${selectedCompanyRole.company.name}, onboarding completed: ${completedCount}/${totalCount}`
      );

      return {
        success: true,
        message: redirectMessage,
        access_token: accessToken,
        user: await this.mapToResponseDto(user, selectedCompanyRole.role.name),
        company: {
          id: selectedCompanyRole.company.id,
          name: selectedCompanyRole.company.name,
          country: selectedCompanyRole.company.country,
          onboarding_is_completed: completedCount === totalCount,
          kybStatus: selectedCompanyRole.company.kyb_status,
          clearance:
            selectedCompanyRole.company.access_level === "omniscient"
              ? "admin"
              : "default",
        },
        redirect_to: redirectTo,
      };
    } catch (error) {
      if (
        error instanceof UnauthorizedException ||
        error instanceof BadRequestException
      ) {
        throw error;
      }
      this.logger.error(
        `Unexpected error during company selection: ${error.message}`,
        error.stack
      );
      throw new BadRequestException({
        success: false,
        message: "An error occurred during company selection",
        error: error.message,
      });
    }
  }

  async validateInvitationToken(
    dto: ValidateInvitationTokenDto
  ): Promise<ValidateInvitationResponseDto> {
    try {
      // Verify JWT token with multiple secrets
      let decoded: {
        invitation_id: string;
        email: string;
        company_id: string;
        role: string;
      };

      const secrets = [process.env.JWT_SECRET];
      if (process.env.CROSS_ENV_JWT_SECRET) {
        secrets.push(process.env.CROSS_ENV_JWT_SECRET);
      }

      let verified = false;
      for (const secret of secrets) {
        try {
          decoded = this.jwtService.verify(dto.token, { secret }) as any;
          verified = true;
          break;
        } catch (verifyErr) {
          // Try next secret
        }
      }

      if (!verified) {
        return { valid: false };
      }

      // Check if invitation still exists and is pending
      const invitation = await UserModel.getOne({
        id: decoded.invitation_id,
        // status: UserStatus.PENDING,
      });

      if (!invitation.output) {
        return { valid: false };
      }

      // Check if user already exists
      const existingUsers = await UserModel.get({
        email: decoded.email,
        // status: UserStatus.ACTIVE,
      });

      const userExists = existingUsers.output.length > 0;

      // Get company details
      const company = await CompanyModel.getOne({
        id: decoded.company_id,
      });

      return {
        valid: true,
        invitation_id: decoded.invitation_id,
        user_id: existingUsers.output?.[0],
        email: decoded.email,
        company: {
          id: company.output.id,
          name: company.output.name,
          country: company.output.country,
        },
        role: decoded.role,
        user_exists: userExists,
        existing_companies: userExists ? existingUsers.output.length : 0,
      };
    } catch (error) {
      return { valid: false };
    }
  }

  async acceptInvitation(
    dto: AcceptInvitationDto
  ): Promise<AcceptInvitationResponseDto> {
    // Validate invitation token
    const validation = await this.validateInvitationToken({ token: dto.token });

    if (!validation.valid) {
      throw new BadRequestException("Invalid or expired invitation");
    }

    const { invitation_id, email, company, role, user_exists } = validation;

    if (user_exists) {
      // Case 2: Existing user - require authentication
      if (!dto.password) {
        throw new BadRequestException("Password required for existing users");
      }

      const user = await UserModel.getOne({
        email: email,
        // status: UserStatus.ACTIVE,
      });

      if (!user.output) {
        throw new BadRequestException("User account not found");
      }

      // Verify password
      const isValidPassword = await bcrypt.compare(
        dto.password,
        user.output.password
      );

      if (!isValidPassword) {
        throw new BadRequestException("Invalid password");
      }

      // Check if user already belongs to this company
      const existingMembership = await UserCompanyRoleModel.getOne({
        user_id: user.output.id,
        company_id: company.id,
        status: UserStatus.ACTIVE,
      });

      if (existingMembership.output) {
        throw new BadRequestException("User already belongs to this company");
      }

      // Add user to new company
      const roleRecord = await RoleModel.getOne({ name: role });
      await UserCompanyRoleModel.update(
        {
          user_id: user.output.id,
          company_id: company.id,
          // role_id: roleRecord.output.id,
        },
        {
          status: UserStatus.ACTIVE,
        }
      );

      // Mark invitation as used
      // await UserModel.update(invitation_id, {
      //   status: UserStatus.INACTIVE,
      // });

      // Generate access token for the new company
      const payload = {
        sub: user.output.id,
        email: user.output.email,
        companyId: company.id,
        roles: [role],
      };

      const accessToken = this.jwtService.sign(payload, {
        secret: env.JWT_SECRET,
        expiresIn: "1h",
      });

      return {
        success: true,
        message: `Successfully joined ${company.name}`,
        access_token: accessToken,
        user: await this.mapToResponseDto(user.output),
        company: company,
        redirect_to: "dashboard",
      };
    } else {
      // Case 1: New user - redirect to registration
      return {
        success: true,
        message: "Please complete your registration",
        company: company,
        redirect_to: "register",
      };
    }
  }

  async registerWithInvitation(
    dto: RegisterWithInvitationDto
  ): Promise<LoginSuccessResponseDto> {
    // Validate invitation token
    const validation = await this.validateInvitationToken({
      token: dto.invitation_token,
    });

    if (!validation.valid || validation.user_exists) {
      throw new BadRequestException("Invalid invitation");
    }

    // Create new user account
    const hashedPassword = await bcrypt.hash(dto.password, 12);

    const newUser = await UserModel.create({
      email: validation.email,
      full_name: dto.full_name,
      password: hashedPassword,
      status: UserStatus.ACTIVE,
    });

    // Assign role to company
    const roleRecord = await RoleModel.getOne({ name: validation.role });
    await UserCompanyRoleModel.create({
      user_id: newUser.output.id,
      company_id: validation.company.id,
      role_id: roleRecord.output.id,
    });

    // Mark invitation as used
    await UserModel.update(validation.invitation_id, {
      status: UserStatus.INACTIVE,
    });

    // Generate access token
    const payload = {
      sub: newUser.output.id,
      email: newUser.output.email,
      companyId: validation.company.id,
      roles: [validation.role],
    };

    const accessToken = this.jwtService.sign(payload, {
      secret: env.JWT_SECRET,
      expiresIn: "1h",
    });

    // Get onboarding steps
    const result = await OnboardingStepModel.get({
      company_id: validation.company.id,
    });
    const steps = result.output || [];
    const totalCount: number = steps.length;
    const completedCount: number = steps.filter(
      (step: any) => step.status === "COMPLETED"
    ).length;

    return {
      success: true,
      message: "Account created successfully",
      access_token: accessToken,
      user: await this.mapToResponseDto(newUser.output),
      company: {
        id: validation.company.id,
        name: validation.company.name,
        country: validation.company.country,
        onboarding_is_completed: completedCount === totalCount,
      },
      redirect_to: "dashboard",
    };
  }

  async switchCompany(
    currentUserId: string,
    currentCompanyId: string,
    switchCompanyDto: SwitchCompanyRequestDto
  ): Promise<SwitchCompanyResponseDto> {
    try {
      this.logger.log(
        `Starting company for user: ${currentUserId} from company:${currentCompanyId} to company: ${switchCompanyDto.company_id} `
      );

      console.log("current user id", currentUserId);
      console.log("current company id", currentCompanyId);
      console.log("dto", switchCompanyDto);

      // Verifier que l'utilisateur ne sitch pas vers la meme company
      if (currentCompanyId === switchCompanyDto.company_id) {
        throw new BadRequestException("Already in this company");
      }

      // verifier que l'utilisateur appartient a la company ciblee
      const userCompanyRoleResult = await UserCompanyRoleModel.getOne({
        user_id: currentUserId,
        company_id: switchCompanyDto.company_id,
        is_active: true,
      });

      if (userCompanyRoleResult.error || !userCompanyRoleResult) {
        throw new BadRequestException("User not found in specified company");
      }

      // recuperer les infos du users avec la nouvelle company
      const userResult = await UserModel.getOne(
        {
          id: currentUserId,
          status: UserStatus.ACTIVE,
        },
        {
          userCompanyRoles: {
            where: {
              is_active: true,
            },
            include: {
              role: true,
              company: true,
            },
          },
        }
      );

      if (userResult.error) {
        throw new NotFoundException("User not found");
      }

      const user: any = userResult.output;
      console.log("user companie role", user);

      // chercher le role du user pour la company ciblee
      const targetCompanyRole = user.userCompanyRoles.find(
        (ucr: any) => ucr.company_id === switchCompanyDto.company_id
      );

      if (!targetCompanyRole) {
        throw new BadRequestException(
          "user role not found in specified company"
        );
      }

      // det le mode (prod ou preprod) pour la nouvelle company
      const mode =
        targetCompanyRole.company.kyb_status === "APPROVED" &&
        user.kyc_status === "APPROVED"
          ? "prod"
          : "preprod";

      console.log("mode pour cette company", mode);
      // Generer un nouveau JWT avec les infos de la nouvelle company
      const payload = {
        sub: user.id,
        email: user.email,
        companyId: targetCompanyRole.company.id,
        mode,
      };

      this.logger.debug(
        `Signing new JWT token with payload: ${JSON.stringify(
          payload
        )} using primary JWT secret`
      );

      const accessToken = this.jwtService.sign(payload, {
        secret: env.JWT_SECRET,
        expiresIn: "1h",
      });

      // recuperer les etapes d'onboarding pour la nouvelle company
      const result = await OnboardingStepModel.get({
        company_id: targetCompanyRole.company.id,
      });

      if (result.error) {
        throw new BadRequestException(result.error.message);
      }

      const steps = result.output;
      const totalCount: number = steps.length;
      const completedCount: number = steps.filter(
        (step: any) => step.status === "COMPLETED"
      ).length;

      let redirectTo = "dashboard";
      let redirectMessage = "Company switch successful";

      if (completedCount < totalCount) {
        redirectTo = "onBoarding";
      }
      return {
        success: true,
        message: redirectMessage,
        access_token: accessToken,
        mode,
        user: {
          id: user.id,
          email: user.email,
          first_name: user.first_name,
          last_name: user.last_name,
          role: targetCompanyRole.role.name,
          kycStatus: user.kyc_status,
        },
        company: {
          id: targetCompanyRole.company.id,
          name: targetCompanyRole.company.name,
          country: targetCompanyRole.company.country,
          onboarding_is_completed: completedCount === totalCount,
          kybStatus: targetCompanyRole.company.kyb_status,
          clearance:
            targetCompanyRole.company.access_level === "omniscient"
              ? "admin"
              : "default",
        },
        redirect_to: redirectTo,
      };
    } catch (error) {
      if (
        error instanceof UnauthorizedException ||
        error instanceof BadRequestException
      ) {
        throw error;
      }
      this.logger.error(
        `Unexpected error during company switch: ${error.message}`,
        error.stack
      );
      throw new BadRequestException({
        success: false,
        message: "An error occurred during company switch",
        error: error.message,
      });
    }
  }
}<|MERGE_RESOLUTION|>--- conflicted
+++ resolved
@@ -41,17 +41,10 @@
   ResendOtpDto,
   SelectCompanyRequestDto,
   SelectCompanyResponseDto,
-  ValidateInvitationResponseDto,
-<<<<<<< HEAD
-  ValidateInvitationTokenDto,
-=======
-  AcceptInvitationDto,
-  AcceptInvitationResponseDto,
-  RegisterWithInvitationDto,
-  ResendOtpDto,
   SwitchCompanyRequestDto,
   SwitchCompanyResponseDto,
->>>>>>> f2ce40a8
+  ValidateInvitationResponseDto,
+  ValidateInvitationTokenDto,
 } from "./dto/auth.dto";
 
 @Injectable()
