<<<<<<< HEAD
import { PrismaClient } from '@prisma/client';
import { PendingWithdrawalQueueService } from './pendingWithdrawalQueue.service';
import TransactionFeeModel from '../../models/prisma/transactionFeeModel';
import { checkAfribapayBalance, initiateAfribapayPayout } from '@/utils/wallet/afribapay';
=======
import { PrismaClient } from "@prisma/client";
import { PendingWithdrawalQueueService } from "./pendingWithdrawalQueue.service";
import TransactionFeeModel from "../../models/prisma/transactionFeeModel";
>>>>>>> e12c2893

const prisma = new PrismaClient();

export interface WithdrawalRequest {
  amount: number;
  phone_number: string;
  operator: string;
  reason?: string;
  user_id: string;
}

export interface WithdrawalResponse {
  success: boolean;
  message: string;
  transaction_id?: string;
  status?: "PENDING" | "SUCCESS" | "FAILED" | "PENDING_FUNDS" | "QUEUED";
  new_payout_balance?: number;
}

export class WalletWithdrawalService {
  /**
   * Check Afribapay payout balance by country/currency
   */
  private static async getAfribapayBalance(
    countryIsoCode?: string,
    currency?: string
  ): Promise<number> {
    try {
      const response: any = await checkAfribapayBalance();
      const list: any[] = response?.data?.data;
      if (!Array.isArray(list)) return 0;
      const entry = list.find(
        (it) =>
          String(it?.service).toLowerCase() === 'payout' &&
          String(it?.country_code).toUpperCase() === String(countryIsoCode || '').toUpperCase() &&
          String(it?.currency).toUpperCase() === String(currency || '').toUpperCase()
      );
      const available = entry?.balance_available ?? entry?.balance;
      const value = Number(available);
      return Number.isFinite(value) ? value : 0;
    } catch (error) {
      console.error('Afribapay balance check failed:', error);
      return 0;
    }
  }

  /**
   * Calculate withdrawal fees using the settings page configuration
   */
  private static async calculateWithdrawalFees(
    amount: number,
    companyId: string,
    currency: string
  ): Promise<{ feeAmount: number; feePercentage: number }> {
    try {
      // Get withdrawal fees from the database (settings page)
      const feeResult = await TransactionFeeModel.calculateFee(
        companyId,
        amount,
        "WITHDRAWAL", // Transaction type for withdrawals
        "WALLET", // Transaction category
        "CM", // Default country code
        currency
      );

      if (!feeResult.error && feeResult.output) {
        return {
          feeAmount: feeResult.output.feeAmount,
          feePercentage: feeResult.output.feePercentage,
        };
      }

      // Fallback: default 2% fee
      return {
        feeAmount: (amount * 2) / 100,
        feePercentage: 2,
      };
    } catch (error) {
      console.error("Error calculating withdrawal fees:", error);
      // Fallback: default 2% fee
      return {
        feeAmount: (amount * 2) / 100,
        feePercentage: 2,
      };
    }
  }

  /**
   * Process withdrawal from PayOut balance
   */
  static async processWithdrawal(
    walletId: string,
    request: WithdrawalRequest
  ): Promise<WithdrawalResponse> {
    try {
      const wallet = await prisma.wallet.findUnique({
        where: { id: walletId },
        select: {
          id: true,
          payout_balance: true,
          currency: true,
          company_id: true,
<<<<<<< HEAD
          active: true,
          country_iso_code: true
        }
=======
          is_active: true,
        },
>>>>>>> e12c2893
      });

      if (!wallet) {
        return { success: false, message: "Wallet not found" };
      }

      if (!wallet.is_active) {
        return { success: false, message: "Wallet is not active" };
      }

      if (request.amount <= 0) {
        return { success: false, message: "Amount must be greater than 0" };
      }

      // Calculate withdrawal fees using settings page configuration
      const feeCalculation = await this.calculateWithdrawalFees(
        request.amount,
        wallet.company_id,
        wallet.currency
      );

      const feeAmount = feeCalculation.feeAmount;
      const totalAmount = request.amount + feeAmount;

      console.log("=== BACKEND WITHDRAWAL VALIDATION ===");
      console.log("wallet.payout_balance:", wallet.payout_balance);
      console.log(
        "Number(wallet.payout_balance):",
        Number(wallet.payout_balance)
      );
      console.log("request.amount:", request.amount);
      console.log("feeAmount:", feeAmount);
      console.log("totalAmount:", totalAmount);
      console.log(
        "Validation: Number(wallet.payout_balance) < totalAmount =",
        Number(wallet.payout_balance) < totalAmount
      );
      console.log("=====================================");

      if (Number(wallet.payout_balance) < totalAmount) {
        console.log("❌ INSUFFICIENT BALANCE - BLOCKING TRANSACTION");
        return {
          success: false,
          message: `Insufficient PayOut balance. Required: ${totalAmount} ${wallet.currency} (including ${feeAmount} ${wallet.currency} fees)`,
        };
      }

<<<<<<< HEAD
      // Check Afribapay payout balance (by country/currency)
      const afribapayBalance = await this.getAfribapayBalance(
        wallet.country_iso_code,
        wallet.currency
      );
      
=======
      // Check Afribapay balance
      const afribapayBalance = await this.getAfribapayBalance();

>>>>>>> e12c2893
      if (afribapayBalance < totalAmount) {
        // Add to queue instead of failing
        const queueResult = await PendingWithdrawalQueueService.addToQueue({
          walletId,
          amount: request.amount,
          phone_number: request.phone_number,
          operator: request.operator,
          reason: request.reason,
          company_id: wallet.company_id,
          user_id: request.user_id,
          currency: wallet.currency,
        });

        return {
          success: true,
          message: queueResult.message,
          status: "QUEUED",
          transaction_id: queueResult.queue_id,
        };
      }

      // Process withdrawal
      const result = await prisma.$transaction(async (tx) => {
        const updatedWallet = await tx.wallet.update({
          where: { id: walletId },
          data: {
            payout_balance: { decrement: totalAmount }, // Include fees
<<<<<<< HEAD
            payout_amount: { increment: request.amount } // Only the net amount
=======
            balance: { decrement: totalAmount }, // Include fees
            payout_amount: { increment: request.amount }, // Only the net amount
>>>>>>> e12c2893
          },
          select: { payout_balance: true },
        });

        const transaction = await tx.transaction.create({
          data: {
            category: "WALLET",
            type: "EXTERNAL_WITHDRAW",
            amount: request.amount,
            currency: wallet.currency,
            status: "PENDING",
            description: `Withdrawal to ${request.operator} - ${request.phone_number} (Fee: ${feeAmount} ${wallet.currency})`,
            reason: request.reason,
            wallet_id: walletId,
            company_id: wallet.company_id,
            user_id: request.user_id,
            phone_number: request.phone_number,
            operator: request.operator,
            wallet_balance_before: Number(wallet.payout_balance),
            wallet_balance_after: Number(updatedWallet.payout_balance),
            fee_amount: feeAmount,
            net_amount: request.amount,
            amount_with_fee: totalAmount,
            reference: `WD_${Date.now()}_${walletId}`,
          },
        });

        return { transaction, updatedWallet };
      });

      // Initiate Afribapay payout (keep local transaction PENDING until webhook updates)
      try {
        const countryPhoneCode = wallet.country_iso_code === 'CM' ? '237' : '237';
        const normalizedOperator =
          String(request.operator).toLowerCase().includes('mtn')
            ? 'mtn'
            : String(request.operator).toLowerCase().includes('orange')
            ? 'orange'
            : request.operator;
        await initiateAfribapayPayout({
          amount: request.amount,
          country: wallet.country_iso_code,
          currency: wallet.currency,
          phone: request.phone_number,
          orderId: result.transaction.id,
          operator: normalizedOperator,
          countryPhoneCode
        });
      } catch (payoutError) {
        console.error('Afribapay payout initiation failed:', payoutError);
        // On failure, revert wallet deduction and mark transaction as FAILED
        try {
          await prisma.$transaction(async (tx) => {
            await tx.wallet.update({
              where: { id: walletId },
              data: {
                payout_balance: { increment: totalAmount },
                payout_amount: { decrement: request.amount }
              }
            });
            await tx.transaction.update({
              where: { id: result.transaction.id },
              data: { status: 'FAILED' }
            });
          });
        } catch (revertError) {
          console.error('Failed to revert wallet/transaction after payout error:', revertError);
        }
      }

      return {
        success: true,
        message: "Withdrawal initiated successfully",
        transaction_id: result.transaction.id,
        status: "PENDING",
        new_payout_balance: Number(result.updatedWallet.payout_balance),
      };
    } catch (error) {
      console.error("Withdrawal error:", error);
      return {
        success: false,
        message: "Withdrawal failed due to a system error",
      };
    }
  }
}<|MERGE_RESOLUTION|>--- conflicted
+++ resolved
@@ -1,13 +1,10 @@
-<<<<<<< HEAD
-import { PrismaClient } from '@prisma/client';
-import { PendingWithdrawalQueueService } from './pendingWithdrawalQueue.service';
-import TransactionFeeModel from '../../models/prisma/transactionFeeModel';
-import { checkAfribapayBalance, initiateAfribapayPayout } from '@/utils/wallet/afribapay';
-=======
+import {
+  checkAfribapayBalance,
+  initiateAfribapayPayout,
+} from "@/utils/wallet/afribapay";
 import { PrismaClient } from "@prisma/client";
+import TransactionFeeModel from "../../models/prisma/transactionFeeModel";
 import { PendingWithdrawalQueueService } from "./pendingWithdrawalQueue.service";
-import TransactionFeeModel from "../../models/prisma/transactionFeeModel";
->>>>>>> e12c2893
 
 const prisma = new PrismaClient();
 
@@ -41,15 +38,17 @@
       if (!Array.isArray(list)) return 0;
       const entry = list.find(
         (it) =>
-          String(it?.service).toLowerCase() === 'payout' &&
-          String(it?.country_code).toUpperCase() === String(countryIsoCode || '').toUpperCase() &&
-          String(it?.currency).toUpperCase() === String(currency || '').toUpperCase()
+          String(it?.service).toLowerCase() === "payout" &&
+          String(it?.country_code).toUpperCase() ===
+            String(countryIsoCode || "").toUpperCase() &&
+          String(it?.currency).toUpperCase() ===
+            String(currency || "").toUpperCase()
       );
       const available = entry?.balance_available ?? entry?.balance;
       const value = Number(available);
       return Number.isFinite(value) ? value : 0;
     } catch (error) {
-      console.error('Afribapay balance check failed:', error);
+      console.error("Afribapay balance check failed:", error);
       return 0;
     }
   }
@@ -110,14 +109,9 @@
           payout_balance: true,
           currency: true,
           company_id: true,
-<<<<<<< HEAD
-          active: true,
-          country_iso_code: true
-        }
-=======
           is_active: true,
+          country_iso_code: true,
         },
->>>>>>> e12c2893
       });
 
       if (!wallet) {
@@ -165,18 +159,12 @@
         };
       }
 
-<<<<<<< HEAD
       // Check Afribapay payout balance (by country/currency)
       const afribapayBalance = await this.getAfribapayBalance(
         wallet.country_iso_code,
         wallet.currency
       );
-      
-=======
-      // Check Afribapay balance
-      const afribapayBalance = await this.getAfribapayBalance();
-
->>>>>>> e12c2893
+
       if (afribapayBalance < totalAmount) {
         // Add to queue instead of failing
         const queueResult = await PendingWithdrawalQueueService.addToQueue({
@@ -204,12 +192,7 @@
           where: { id: walletId },
           data: {
             payout_balance: { decrement: totalAmount }, // Include fees
-<<<<<<< HEAD
-            payout_amount: { increment: request.amount } // Only the net amount
-=======
-            balance: { decrement: totalAmount }, // Include fees
             payout_amount: { increment: request.amount }, // Only the net amount
->>>>>>> e12c2893
           },
           select: { payout_balance: true },
         });
@@ -242,13 +225,15 @@
 
       // Initiate Afribapay payout (keep local transaction PENDING until webhook updates)
       try {
-        const countryPhoneCode = wallet.country_iso_code === 'CM' ? '237' : '237';
-        const normalizedOperator =
-          String(request.operator).toLowerCase().includes('mtn')
-            ? 'mtn'
-            : String(request.operator).toLowerCase().includes('orange')
-            ? 'orange'
-            : request.operator;
+        const countryPhoneCode =
+          wallet.country_iso_code === "CM" ? "237" : "237";
+        const normalizedOperator = String(request.operator)
+          .toLowerCase()
+          .includes("mtn")
+          ? "mtn"
+          : String(request.operator).toLowerCase().includes("orange")
+          ? "orange"
+          : request.operator;
         await initiateAfribapayPayout({
           amount: request.amount,
           country: wallet.country_iso_code,
@@ -256,10 +241,10 @@
           phone: request.phone_number,
           orderId: result.transaction.id,
           operator: normalizedOperator,
-          countryPhoneCode
+          countryPhoneCode,
         });
       } catch (payoutError) {
-        console.error('Afribapay payout initiation failed:', payoutError);
+        console.error("Afribapay payout initiation failed:", payoutError);
         // On failure, revert wallet deduction and mark transaction as FAILED
         try {
           await prisma.$transaction(async (tx) => {
@@ -267,16 +252,19 @@
               where: { id: walletId },
               data: {
                 payout_balance: { increment: totalAmount },
-                payout_amount: { decrement: request.amount }
-              }
+                payout_amount: { decrement: request.amount },
+              },
             });
             await tx.transaction.update({
               where: { id: result.transaction.id },
-              data: { status: 'FAILED' }
+              data: { status: "FAILED" },
             });
           });
         } catch (revertError) {
-          console.error('Failed to revert wallet/transaction after payout error:', revertError);
+          console.error(
+            "Failed to revert wallet/transaction after payout error:",
+            revertError
+          );
         }
       }
 
