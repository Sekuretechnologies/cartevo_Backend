<<<<<<< HEAD
import { PrismaClient } from '@prisma/client';
import { WalletWithdrawalService, WithdrawalRequest } from './walletWithdrawal.service';
=======
import { PrismaClient } from "@prisma/client";
>>>>>>> e12c2893

const prisma = new PrismaClient();

export interface InternalTransferRequest {
  amount: number;
  direction: "PAYIN_TO_PAYOUT" | "PAYOUT_TO_PAYIN";
  reason?: string;
  user_id: string;
}

export interface InternalTransferResponse {
  success: boolean;
  message: string;
  transaction_id?: string;
  new_payin_balance?: number;
  new_payout_balance?: number;
}

export class WalletInternalTransferService {
  /**
   * Transfer funds between PayIn and PayOut balances within the same wallet
   */
  static async transferInternal(
    walletId: string,
    request: InternalTransferRequest
  ): Promise<InternalTransferResponse> {
    try {
      // Get wallet with current balances
      const wallet = await prisma.wallet.findUnique({
        where: { id: walletId },
        select: {
          id: true,
          payin_balance: true,
          payout_balance: true,
          currency: true,
          company_id: true,
          is_active: true,
        },
      });

      if (!wallet) {
        return {
          success: false,
          message: "Wallet not found",
        };
      }

      if (!wallet.is_active) {
        return {
          success: false,
          message: "Wallet is not active",
        };
      }

      // Validate amount
      if (request.amount <= 0) {
        return {
          success: false,
          message: "Amount must be greater than 0",
        };
      }

      // Check sufficient balance based on direction
      if (request.direction === "PAYIN_TO_PAYOUT") {
        if (Number(wallet.payin_balance) < request.amount) {
          return {
            success: false,
            message: "Insufficient PayIn balance",
          };
        }
      } else if (request.direction === "PAYOUT_TO_PAYIN") {
        if (Number(wallet.payout_balance) < request.amount) {
          return {
            success: false,
            message: "Insufficient PayOut balance",
          };
        }
      }

      // Perform the transfer in a transaction
      const result = await prisma.$transaction(async (tx) => {
        // Update wallet balances (use atomic operators to avoid Decimal arithmetic)
        const updateData =
          request.direction === "PAYIN_TO_PAYOUT"
            ? {
                payin_balance: { decrement: request.amount },
                payout_balance: { increment: request.amount },
                // balance remains the same; no update needed
                payout_amount: { increment: request.amount },
              }
            : {
                payin_balance: { increment: request.amount },
                payout_balance: { decrement: request.amount },
                // balance remains the same; no update needed
                payin_amount: { increment: request.amount },
              };

        const updatedWallet = await tx.wallet.update({
          where: { id: walletId },
          data: updateData,
          select: {
            payin_balance: true,
            payout_balance: true,
          },
        });

        // Create transaction record
        const transaction = await tx.transaction.create({
          data: {
            category: "WALLET",
            type: request.direction,
            amount: request.amount,
            currency: wallet.currency,
            status: "SUCCESS",
            description: `Internal transfer: ${request.direction}`,
            reason: request.reason,
            wallet_id: walletId,
            company_id: wallet.company_id,
            user_id: request.user_id,
            wallet_balance_before:
              Number(wallet.payin_balance) + Number(wallet.payout_balance),
            wallet_balance_after:
              Number(updatedWallet.payin_balance) +
              Number(updatedWallet.payout_balance),
            fee_amount: 0,
            net_amount: request.amount,
            amount_with_fee: request.amount,
            reference: `INT_${Date.now()}_${walletId}`,
          },
        });

        // Create balance transaction records
        await tx.balanceTransactionRecord.create({
          data: {
            transaction_id: transaction.id,
            entity_type: "wallet",
            entity_id: walletId,
            old_balance:
              request.direction === "PAYIN_TO_PAYOUT"
                ? wallet.payin_balance
                : wallet.payout_balance,
            new_balance:
              request.direction === "PAYIN_TO_PAYOUT"
                ? updatedWallet.payin_balance
                : updatedWallet.payout_balance,
            amount_changed: -request.amount,
            currency: wallet.currency,
            change_type: "transfer_out",
            description: `Debit from ${
              request.direction === "PAYIN_TO_PAYOUT" ? "PayIn" : "PayOut"
            } balance`,
          },
        });

        await tx.balanceTransactionRecord.create({
          data: {
            transaction_id: transaction.id,
            entity_type: "wallet",
            entity_id: walletId,
            old_balance:
              request.direction === "PAYIN_TO_PAYOUT"
                ? wallet.payout_balance
                : wallet.payin_balance,
            new_balance:
              request.direction === "PAYIN_TO_PAYOUT"
                ? updatedWallet.payout_balance
                : updatedWallet.payin_balance,
            amount_changed: request.amount,
            currency: wallet.currency,
            change_type: "transfer_in",
            description: `Credit to ${
              request.direction === "PAYIN_TO_PAYOUT" ? "PayOut" : "PayIn"
            } balance`,
          },
        });

        return {
          transaction,
          updatedWallet,
        };
      });

      return {
        success: true,
        message: "Transfer completed successfully",
        transaction_id: result.transaction.id,
        new_payin_balance: Number(result.updatedWallet.payin_balance),
        new_payout_balance: Number(result.updatedWallet.payout_balance),
      };
    } catch (error) {
      console.error("Internal transfer error:", error);
      return {
        success: false,
        message: "Transfer failed due to a system error",
      };
    }
  }

  /**
   * Get wallet balances for a specific wallet
   */
  static async getWalletBalances(walletId: string) {
    try {
      const wallet = await prisma.wallet.findUnique({
        where: { id: walletId },
        select: {
          id: true,
          balance: true,
          payin_balance: true,
          payout_balance: true,
          payin_amount: true,
          payout_amount: true,
          currency: true,
          is_active: true,
        },
      });

      if (!wallet) {
        throw new Error("Wallet not found");
      }

      return {
        success: true,
        data: {
          id: wallet.id,
          total_balance: Number(wallet.balance),
          payin_balance: Number(wallet.payin_balance),
          payout_balance: Number(wallet.payout_balance),
          payin_amount: Number(wallet.payin_amount),
          payout_amount: Number(wallet.payout_amount),
          currency: wallet.currency,
          is_active: wallet.is_active,
        },
      };
    } catch (error) {
      console.error("Get wallet balances error:", error);
      return {
        success: false,
        message: "Failed to get wallet balances",
      };
    }
  }
<<<<<<< HEAD

  /**
   * Advanced internal transfer between MAIN/PAYIN/PAYOUT and WITHDRAW routing
   */
  static async transferInternalAdvanced(
    walletId: string,
    request: {
      amount: number;
      from_type: 'MAIN' | 'PAYIN' | 'PAYOUT';
      to_type: 'MAIN' | 'PAYIN' | 'PAYOUT' | 'WITHDRAW';
      reason?: string;
      user_id: string;
      // Optional for withdraw flow
      phone_number?: string;
      operator?: string;
    }
  ): Promise<InternalTransferResponse> {
    try {
      // Load wallet
      const wallet = await prisma.wallet.findUnique({
        where: { id: walletId },
        select: {
          id: true,
          balance: true,
          payin_balance: true,
          payout_balance: true,
          payin_amount: true,
          payout_amount: true,
          currency: true,
          company_id: true,
          active: true
        }
      });

      if (!wallet) {
        return { success: false, message: 'Wallet not found' };
      }
      if (!wallet.active) {
        return { success: false, message: 'Wallet is not active' };
      }

      const { amount, from_type, to_type } = request;
      if (!amount || amount <= 0) {
        return { success: false, message: 'Amount must be greater than 0' };
      }
      if (from_type === to_type) {
        return { success: false, message: 'Source and destination must differ' };
      }

      // Validate allowed routes
      const allowed: Record<string, Set<string>> = {
        MAIN: new Set(['PAYIN', 'PAYOUT']),
        PAYIN: new Set(['MAIN', 'PAYOUT']),
        PAYOUT: new Set(['PAYIN', 'MAIN', 'WITHDRAW'])
      };
      if (!allowed[from_type] || !allowed[from_type].has(to_type)) {
        return { success: false, message: 'Transfer route not allowed' };
      }

      // Check sufficient balance from source pocket
      const sourceEnough = () => {
        if (from_type === 'MAIN') return Number(wallet.balance) >= amount;
        if (from_type === 'PAYIN') return Number(wallet.payin_balance) >= amount;
        return Number(wallet.payout_balance) >= amount; // PAYOUT
      };
      if (!sourceEnough()) {
        return { success: false, message: 'Insufficient balance on source pocket' };
      }

      // Route to withdraw service if needed
      if (to_type === 'WITHDRAW') {
        // Ensure operator/phone present
        if (!request.phone_number || !request.operator) {
          return { success: false, message: 'phone_number and operator are required for withdraw' };
        }
        // Decrement payout balance first atomically and create internal transaction records
        const result = await prisma.$transaction(async (tx) => {
          const updated = await tx.wallet.update({
            where: { id: walletId },
            data: { payout_balance: { decrement: amount } },
            select: { payout_balance: true }
          });

          // Log internal movement (PAYOUT -> WITHDRAW)
          const transaction = await tx.transaction.create({
            data: {
              category: 'WALLET',
              type: 'PAYOUT_TO_WITHDRAW',
              amount: amount,
              currency: wallet.currency,
              status: 'SUCCESS',
              description: 'Internal move to withdraw pipeline',
              reason: request.reason,
              wallet_id: walletId,
              company_id: wallet.company_id,
              user_id: request.user_id,
              wallet_balance_before:
                Number(wallet.balance) + Number(wallet.payin_balance) + Number(wallet.payout_balance),
              wallet_balance_after:
                Number(wallet.balance) + Number(wallet.payin_balance) + Number(updated.payout_balance),
              fee_amount: 0,
              net_amount: amount,
              amount_with_fee: amount,
              reference: `INT_ADV_${Date.now()}_${walletId}`
            }
          });

          await tx.balanceTransactionRecord.create({
            data: {
              transaction_id: transaction.id,
              entity_type: 'wallet',
              entity_id: walletId,
              old_balance: wallet.payout_balance,
              new_balance: updated.payout_balance,
              amount_changed: -amount,
              currency: wallet.currency,
              change_type: 'transfer_out',
              description: 'Debit from PayOut balance to withdraw'
            }
          });

          return { updated, transaction };
        });

        // Enqueue/process withdrawal with existing service
        const withdrawReq: WithdrawalRequest = {
          amount,
          phone_number: request.phone_number,
          operator: request.operator,
          reason: request.reason,
          user_id: request.user_id
        };
        await WalletWithdrawalService.processWithdrawal(walletId, withdrawReq);

        return {
          success: true,
          message: 'Withdraw initiated successfully',
          transaction_id: result.transaction.id,
          new_payin_balance: Number(wallet.payin_balance),
          new_payout_balance: Number(result.updated.payout_balance)
        };
      }

      // Otherwise perform internal pocket-to-pocket movement
      const result = await prisma.$transaction(async (tx) => {
        // Compute update data
        const data: any = {};
        const inc = (key: 'balance' | 'payin_balance' | 'payout_balance', v: number) => {
          data[key] = { ...(data[key] || {}), [v > 0 ? 'increment' : 'decrement']: Math.abs(v) };
        };

        if (from_type === 'MAIN' && to_type === 'PAYIN') {
          inc('balance', -amount);
          inc('payin_balance', amount);
        } else if (from_type === 'MAIN' && to_type === 'PAYOUT') {
          inc('balance', -amount);
          inc('payout_balance', amount);
        } else if (from_type === 'PAYIN' && to_type === 'MAIN') {
          inc('payin_balance', -amount);
          inc('balance', amount);
          data.payin_amount = { increment: amount };
        } else if (from_type === 'PAYIN' && to_type === 'PAYOUT') {
          inc('payin_balance', -amount);
          inc('payout_balance', amount);
          data.payout_amount = { increment: amount };
        } else if (from_type === 'PAYOUT' && to_type === 'PAYIN') {
          inc('payout_balance', -amount);
          inc('payin_balance', amount);
          data.payin_amount = { increment: amount };
        } else if (from_type === 'PAYOUT' && to_type === 'MAIN') {
          inc('payout_balance', -amount);
          inc('balance', amount);
        }

        const updated = await tx.wallet.update({
          where: { id: walletId },
          data,
          select: { balance: true, payin_balance: true, payout_balance: true }
        });

        const type = `${from_type}_TO_${to_type}`;
        const transaction = await tx.transaction.create({
          data: {
            category: 'WALLET',
            type,
            amount,
            currency: wallet.currency,
            status: 'SUCCESS',
            description: `Internal transfer: ${from_type} → ${to_type}`,
            reason: request.reason,
            wallet_id: walletId,
            company_id: wallet.company_id,
            user_id: request.user_id,
            wallet_balance_before:
              Number(wallet.balance) + Number(wallet.payin_balance) + Number(wallet.payout_balance),
            wallet_balance_after:
              Number(updated.balance) + Number(updated.payin_balance) + Number(updated.payout_balance),
            fee_amount: 0,
            net_amount: amount,
            amount_with_fee: amount,
            reference: `INT_ADV_${Date.now()}_${walletId}`
          }
        });

        // Balance records
        const oldSource = from_type === 'MAIN' ? wallet.balance : from_type === 'PAYIN' ? wallet.payin_balance : wallet.payout_balance;
        const newSource = from_type === 'MAIN' ? updated.balance : from_type === 'PAYIN' ? updated.payin_balance : updated.payout_balance;
        const oldDest = to_type === 'MAIN' ? wallet.balance : to_type === 'PAYIN' ? wallet.payin_balance : wallet.payout_balance;
        const newDest = to_type === 'MAIN' ? updated.balance : to_type === 'PAYIN' ? updated.payin_balance : updated.payout_balance;

        await tx.balanceTransactionRecord.create({
          data: {
            transaction_id: transaction.id,
            entity_type: 'wallet',
            entity_id: walletId,
            old_balance: oldSource,
            new_balance: newSource,
            amount_changed: -amount,
            currency: wallet.currency,
            change_type: 'transfer_out',
            description: `Debit from ${from_type} balance`
          }
        });

        await tx.balanceTransactionRecord.create({
          data: {
            transaction_id: transaction.id,
            entity_type: 'wallet',
            entity_id: walletId,
            old_balance: oldDest,
            new_balance: newDest,
            amount_changed: amount,
            currency: wallet.currency,
            change_type: 'transfer_in',
            description: `Credit to ${to_type} balance`
          }
        });

        return { transaction, updated };
      });

      return {
        success: true,
        message: 'Transfer completed successfully',
        transaction_id: result.transaction.id,
        new_payin_balance: Number(result.updated.payin_balance),
        new_payout_balance: Number(result.updated.payout_balance)
      };
    } catch (error) {
      console.error('Advanced internal transfer error:', error);
      return { success: false, message: 'Transfer failed due to a system error' };
    }
  }
}
=======
}
>>>>>>> e12c2893
<|MERGE_RESOLUTION|>--- conflicted
+++ resolved
@@ -1,9 +1,8 @@
-<<<<<<< HEAD
-import { PrismaClient } from '@prisma/client';
-import { WalletWithdrawalService, WithdrawalRequest } from './walletWithdrawal.service';
-=======
 import { PrismaClient } from "@prisma/client";
->>>>>>> e12c2893
+import {
+  WalletWithdrawalService,
+  WithdrawalRequest,
+} from "./walletWithdrawal.service";
 
 const prisma = new PrismaClient();
 
@@ -246,7 +245,6 @@
       };
     }
   }
-<<<<<<< HEAD
 
   /**
    * Advanced internal transfer between MAIN/PAYIN/PAYOUT and WITHDRAW routing
@@ -255,8 +253,8 @@
     walletId: string,
     request: {
       amount: number;
-      from_type: 'MAIN' | 'PAYIN' | 'PAYOUT';
-      to_type: 'MAIN' | 'PAYIN' | 'PAYOUT' | 'WITHDRAW';
+      from_type: "MAIN" | "PAYIN" | "PAYOUT";
+      to_type: "MAIN" | "PAYIN" | "PAYOUT" | "WITHDRAW";
       reason?: string;
       user_id: string;
       // Optional for withdraw flow
@@ -277,95 +275,109 @@
           payout_amount: true,
           currency: true,
           company_id: true,
-          active: true
-        }
+          is_active: true,
+        },
       });
 
       if (!wallet) {
-        return { success: false, message: 'Wallet not found' };
-      }
-      if (!wallet.active) {
-        return { success: false, message: 'Wallet is not active' };
+        return { success: false, message: "Wallet not found" };
+      }
+      if (!wallet.is_active) {
+        return { success: false, message: "Wallet is not active" };
       }
 
       const { amount, from_type, to_type } = request;
       if (!amount || amount <= 0) {
-        return { success: false, message: 'Amount must be greater than 0' };
+        return { success: false, message: "Amount must be greater than 0" };
       }
       if (from_type === to_type) {
-        return { success: false, message: 'Source and destination must differ' };
+        return {
+          success: false,
+          message: "Source and destination must differ",
+        };
       }
 
       // Validate allowed routes
       const allowed: Record<string, Set<string>> = {
-        MAIN: new Set(['PAYIN', 'PAYOUT']),
-        PAYIN: new Set(['MAIN', 'PAYOUT']),
-        PAYOUT: new Set(['PAYIN', 'MAIN', 'WITHDRAW'])
+        MAIN: new Set(["PAYIN", "PAYOUT"]),
+        PAYIN: new Set(["MAIN", "PAYOUT"]),
+        PAYOUT: new Set(["PAYIN", "MAIN", "WITHDRAW"]),
       };
       if (!allowed[from_type] || !allowed[from_type].has(to_type)) {
-        return { success: false, message: 'Transfer route not allowed' };
+        return { success: false, message: "Transfer route not allowed" };
       }
 
       // Check sufficient balance from source pocket
       const sourceEnough = () => {
-        if (from_type === 'MAIN') return Number(wallet.balance) >= amount;
-        if (from_type === 'PAYIN') return Number(wallet.payin_balance) >= amount;
+        if (from_type === "MAIN") return Number(wallet.balance) >= amount;
+        if (from_type === "PAYIN")
+          return Number(wallet.payin_balance) >= amount;
         return Number(wallet.payout_balance) >= amount; // PAYOUT
       };
       if (!sourceEnough()) {
-        return { success: false, message: 'Insufficient balance on source pocket' };
+        return {
+          success: false,
+          message: "Insufficient balance on source pocket",
+        };
       }
 
       // Route to withdraw service if needed
-      if (to_type === 'WITHDRAW') {
+      if (to_type === "WITHDRAW") {
         // Ensure operator/phone present
         if (!request.phone_number || !request.operator) {
-          return { success: false, message: 'phone_number and operator are required for withdraw' };
+          return {
+            success: false,
+            message: "phone_number and operator are required for withdraw",
+          };
         }
         // Decrement payout balance first atomically and create internal transaction records
         const result = await prisma.$transaction(async (tx) => {
           const updated = await tx.wallet.update({
             where: { id: walletId },
             data: { payout_balance: { decrement: amount } },
-            select: { payout_balance: true }
+            select: { payout_balance: true },
           });
 
           // Log internal movement (PAYOUT -> WITHDRAW)
           const transaction = await tx.transaction.create({
             data: {
-              category: 'WALLET',
-              type: 'PAYOUT_TO_WITHDRAW',
+              category: "WALLET",
+              type: "PAYOUT_TO_WITHDRAW",
               amount: amount,
               currency: wallet.currency,
-              status: 'SUCCESS',
-              description: 'Internal move to withdraw pipeline',
+              status: "SUCCESS",
+              description: "Internal move to withdraw pipeline",
               reason: request.reason,
               wallet_id: walletId,
               company_id: wallet.company_id,
               user_id: request.user_id,
               wallet_balance_before:
-                Number(wallet.balance) + Number(wallet.payin_balance) + Number(wallet.payout_balance),
+                Number(wallet.balance) +
+                Number(wallet.payin_balance) +
+                Number(wallet.payout_balance),
               wallet_balance_after:
-                Number(wallet.balance) + Number(wallet.payin_balance) + Number(updated.payout_balance),
+                Number(wallet.balance) +
+                Number(wallet.payin_balance) +
+                Number(updated.payout_balance),
               fee_amount: 0,
               net_amount: amount,
               amount_with_fee: amount,
-              reference: `INT_ADV_${Date.now()}_${walletId}`
-            }
+              reference: `INT_ADV_${Date.now()}_${walletId}`,
+            },
           });
 
           await tx.balanceTransactionRecord.create({
             data: {
               transaction_id: transaction.id,
-              entity_type: 'wallet',
+              entity_type: "wallet",
               entity_id: walletId,
               old_balance: wallet.payout_balance,
               new_balance: updated.payout_balance,
               amount_changed: -amount,
               currency: wallet.currency,
-              change_type: 'transfer_out',
-              description: 'Debit from PayOut balance to withdraw'
-            }
+              change_type: "transfer_out",
+              description: "Debit from PayOut balance to withdraw",
+            },
           });
 
           return { updated, transaction };
@@ -377,16 +389,16 @@
           phone_number: request.phone_number,
           operator: request.operator,
           reason: request.reason,
-          user_id: request.user_id
+          user_id: request.user_id,
         };
         await WalletWithdrawalService.processWithdrawal(walletId, withdrawReq);
 
         return {
           success: true,
-          message: 'Withdraw initiated successfully',
+          message: "Withdraw initiated successfully",
           transaction_id: result.transaction.id,
           new_payin_balance: Number(wallet.payin_balance),
-          new_payout_balance: Number(result.updated.payout_balance)
+          new_payout_balance: Number(result.updated.payout_balance),
         };
       }
 
@@ -394,95 +406,125 @@
       const result = await prisma.$transaction(async (tx) => {
         // Compute update data
         const data: any = {};
-        const inc = (key: 'balance' | 'payin_balance' | 'payout_balance', v: number) => {
-          data[key] = { ...(data[key] || {}), [v > 0 ? 'increment' : 'decrement']: Math.abs(v) };
+        const inc = (
+          key: "balance" | "payin_balance" | "payout_balance",
+          v: number
+        ) => {
+          data[key] = {
+            ...(data[key] || {}),
+            [v > 0 ? "increment" : "decrement"]: Math.abs(v),
+          };
         };
 
-        if (from_type === 'MAIN' && to_type === 'PAYIN') {
-          inc('balance', -amount);
-          inc('payin_balance', amount);
-        } else if (from_type === 'MAIN' && to_type === 'PAYOUT') {
-          inc('balance', -amount);
-          inc('payout_balance', amount);
-        } else if (from_type === 'PAYIN' && to_type === 'MAIN') {
-          inc('payin_balance', -amount);
-          inc('balance', amount);
+        if (from_type === "MAIN" && to_type === "PAYIN") {
+          inc("balance", -amount);
+          inc("payin_balance", amount);
+        } else if (from_type === "MAIN" && to_type === "PAYOUT") {
+          inc("balance", -amount);
+          inc("payout_balance", amount);
+        } else if (from_type === "PAYIN" && to_type === "MAIN") {
+          inc("payin_balance", -amount);
+          inc("balance", amount);
           data.payin_amount = { increment: amount };
-        } else if (from_type === 'PAYIN' && to_type === 'PAYOUT') {
-          inc('payin_balance', -amount);
-          inc('payout_balance', amount);
+        } else if (from_type === "PAYIN" && to_type === "PAYOUT") {
+          inc("payin_balance", -amount);
+          inc("payout_balance", amount);
           data.payout_amount = { increment: amount };
-        } else if (from_type === 'PAYOUT' && to_type === 'PAYIN') {
-          inc('payout_balance', -amount);
-          inc('payin_balance', amount);
+        } else if (from_type === "PAYOUT" && to_type === "PAYIN") {
+          inc("payout_balance", -amount);
+          inc("payin_balance", amount);
           data.payin_amount = { increment: amount };
-        } else if (from_type === 'PAYOUT' && to_type === 'MAIN') {
-          inc('payout_balance', -amount);
-          inc('balance', amount);
+        } else if (from_type === "PAYOUT" && to_type === "MAIN") {
+          inc("payout_balance", -amount);
+          inc("balance", amount);
         }
 
         const updated = await tx.wallet.update({
           where: { id: walletId },
           data,
-          select: { balance: true, payin_balance: true, payout_balance: true }
+          select: { balance: true, payin_balance: true, payout_balance: true },
         });
 
         const type = `${from_type}_TO_${to_type}`;
         const transaction = await tx.transaction.create({
           data: {
-            category: 'WALLET',
+            category: "WALLET",
             type,
             amount,
             currency: wallet.currency,
-            status: 'SUCCESS',
+            status: "SUCCESS",
             description: `Internal transfer: ${from_type} → ${to_type}`,
             reason: request.reason,
             wallet_id: walletId,
             company_id: wallet.company_id,
             user_id: request.user_id,
             wallet_balance_before:
-              Number(wallet.balance) + Number(wallet.payin_balance) + Number(wallet.payout_balance),
+              Number(wallet.balance) +
+              Number(wallet.payin_balance) +
+              Number(wallet.payout_balance),
             wallet_balance_after:
-              Number(updated.balance) + Number(updated.payin_balance) + Number(updated.payout_balance),
+              Number(updated.balance) +
+              Number(updated.payin_balance) +
+              Number(updated.payout_balance),
             fee_amount: 0,
             net_amount: amount,
             amount_with_fee: amount,
-            reference: `INT_ADV_${Date.now()}_${walletId}`
-          }
+            reference: `INT_ADV_${Date.now()}_${walletId}`,
+          },
         });
 
         // Balance records
-        const oldSource = from_type === 'MAIN' ? wallet.balance : from_type === 'PAYIN' ? wallet.payin_balance : wallet.payout_balance;
-        const newSource = from_type === 'MAIN' ? updated.balance : from_type === 'PAYIN' ? updated.payin_balance : updated.payout_balance;
-        const oldDest = to_type === 'MAIN' ? wallet.balance : to_type === 'PAYIN' ? wallet.payin_balance : wallet.payout_balance;
-        const newDest = to_type === 'MAIN' ? updated.balance : to_type === 'PAYIN' ? updated.payin_balance : updated.payout_balance;
+        const oldSource =
+          from_type === "MAIN"
+            ? wallet.balance
+            : from_type === "PAYIN"
+            ? wallet.payin_balance
+            : wallet.payout_balance;
+        const newSource =
+          from_type === "MAIN"
+            ? updated.balance
+            : from_type === "PAYIN"
+            ? updated.payin_balance
+            : updated.payout_balance;
+        const oldDest =
+          to_type === "MAIN"
+            ? wallet.balance
+            : to_type === "PAYIN"
+            ? wallet.payin_balance
+            : wallet.payout_balance;
+        const newDest =
+          to_type === "MAIN"
+            ? updated.balance
+            : to_type === "PAYIN"
+            ? updated.payin_balance
+            : updated.payout_balance;
 
         await tx.balanceTransactionRecord.create({
           data: {
             transaction_id: transaction.id,
-            entity_type: 'wallet',
+            entity_type: "wallet",
             entity_id: walletId,
             old_balance: oldSource,
             new_balance: newSource,
             amount_changed: -amount,
             currency: wallet.currency,
-            change_type: 'transfer_out',
-            description: `Debit from ${from_type} balance`
-          }
+            change_type: "transfer_out",
+            description: `Debit from ${from_type} balance`,
+          },
         });
 
         await tx.balanceTransactionRecord.create({
           data: {
             transaction_id: transaction.id,
-            entity_type: 'wallet',
+            entity_type: "wallet",
             entity_id: walletId,
             old_balance: oldDest,
             new_balance: newDest,
             amount_changed: amount,
             currency: wallet.currency,
-            change_type: 'transfer_in',
-            description: `Credit to ${to_type} balance`
-          }
+            change_type: "transfer_in",
+            description: `Credit to ${to_type} balance`,
+          },
         });
 
         return { transaction, updated };
@@ -490,17 +532,317 @@
 
       return {
         success: true,
-        message: 'Transfer completed successfully',
+        message: "Transfer completed successfully",
         transaction_id: result.transaction.id,
         new_payin_balance: Number(result.updated.payin_balance),
-        new_payout_balance: Number(result.updated.payout_balance)
+        new_payout_balance: Number(result.updated.payout_balance),
       };
     } catch (error) {
-      console.error('Advanced internal transfer error:', error);
-      return { success: false, message: 'Transfer failed due to a system error' };
+      console.error("Advanced internal transfer error:", error);
+      return {
+        success: false,
+        message: "Transfer failed due to a system error",
+      };
     }
   }
-}
-=======
-}
->>>>>>> e12c2893
+
+  /**
+   * Advanced internal transfer between MAIN/PAYIN/PAYOUT and WITHDRAW routing
+   */
+  // static async transferInternalAdvanced(
+  //   walletId: string,
+  //   request: {
+  //     amount: number;
+  //     from_type: "MAIN" | "PAYIN" | "PAYOUT";
+  //     to_type: "MAIN" | "PAYIN" | "PAYOUT" | "WITHDRAW";
+  //     reason?: string;
+  //     user_id: string;
+  //     // Optional for withdraw flow
+  //     phone_number?: string;
+  //     operator?: string;
+  //   }
+  // ): Promise<InternalTransferResponse> {
+  //   try {
+  //     // Load wallet
+  //     const wallet = await prisma.wallet.findUnique({
+  //       where: { id: walletId },
+  //       select: {
+  //         id: true,
+  //         balance: true,
+  //         payin_balance: true,
+  //         payout_balance: true,
+  //         payin_amount: true,
+  //         payout_amount: true,
+  //         currency: true,
+  //         company_id: true,
+  //         active: true,
+  //       },
+  //     });
+
+  //     if (!wallet) {
+  //       return { success: false, message: "Wallet not found" };
+  //     }
+  //     if (!wallet.active) {
+  //       return { success: false, message: "Wallet is not active" };
+  //     }
+
+  //     const { amount, from_type, to_type } = request;
+  //     if (!amount || amount <= 0) {
+  //       return { success: false, message: "Amount must be greater than 0" };
+  //     }
+  //     if (from_type === to_type) {
+  //       return {
+  //         success: false,
+  //         message: "Source and destination must differ",
+  //       };
+  //     }
+
+  //     // Validate allowed routes
+  //     const allowed: Record<string, Set<string>> = {
+  //       MAIN: new Set(["PAYIN", "PAYOUT"]),
+  //       PAYIN: new Set(["MAIN", "PAYOUT"]),
+  //       PAYOUT: new Set(["PAYIN", "MAIN", "WITHDRAW"]),
+  //     };
+  //     if (!allowed[from_type] || !allowed[from_type].has(to_type)) {
+  //       return { success: false, message: "Transfer route not allowed" };
+  //     }
+
+  //     // Check sufficient balance from source pocket
+  //     const sourceEnough = () => {
+  //       if (from_type === "MAIN") return Number(wallet.balance) >= amount;
+  //       if (from_type === "PAYIN")
+  //         return Number(wallet.payin_balance) >= amount;
+  //       return Number(wallet.payout_balance) >= amount; // PAYOUT
+  //     };
+  //     if (!sourceEnough()) {
+  //       return {
+  //         success: false,
+  //         message: "Insufficient balance on source pocket",
+  //       };
+  //     }
+
+  //     // Route to withdraw service if needed
+  //     if (to_type === "WITHDRAW") {
+  //       // Ensure operator/phone present
+  //       if (!request.phone_number || !request.operator) {
+  //         return {
+  //           success: false,
+  //           message: "phone_number and operator are required for withdraw",
+  //         };
+  //       }
+  //       // Decrement payout balance first atomically and create internal transaction records
+  //       const result = await prisma.$transaction(async (tx) => {
+  //         const updated = await tx.wallet.update({
+  //           where: { id: walletId },
+  //           data: { payout_balance: { decrement: amount } },
+  //           select: { payout_balance: true },
+  //         });
+
+  //         // Log internal movement (PAYOUT -> WITHDRAW)
+  //         const transaction = await tx.transaction.create({
+  //           data: {
+  //             category: "WALLET",
+  //             type: "PAYOUT_TO_WITHDRAW",
+  //             amount: amount,
+  //             currency: wallet.currency,
+  //             status: "SUCCESS",
+  //             description: "Internal move to withdraw pipeline",
+  //             reason: request.reason,
+  //             wallet_id: walletId,
+  //             company_id: wallet.company_id,
+  //             user_id: request.user_id,
+  //             wallet_balance_before:
+  //               Number(wallet.balance) +
+  //               Number(wallet.payin_balance) +
+  //               Number(wallet.payout_balance),
+  //             wallet_balance_after:
+  //               Number(wallet.balance) +
+  //               Number(wallet.payin_balance) +
+  //               Number(updated.payout_balance),
+  //             fee_amount: 0,
+  //             net_amount: amount,
+  //             amount_with_fee: amount,
+  //             reference: `INT_ADV_${Date.now()}_${walletId}`,
+  //           },
+  //         });
+
+  //         await tx.balanceTransactionRecord.create({
+  //           data: {
+  //             transaction_id: transaction.id,
+  //             entity_type: "wallet",
+  //             entity_id: walletId,
+  //             old_balance: wallet.payout_balance,
+  //             new_balance: updated.payout_balance,
+  //             amount_changed: -amount,
+  //             currency: wallet.currency,
+  //             change_type: "transfer_out",
+  //             description: "Debit from PayOut balance to withdraw",
+  //           },
+  //         });
+
+  //         return { updated, transaction };
+  //       });
+
+  //       // Enqueue/process withdrawal with existing service
+  //       const withdrawReq: WithdrawalRequest = {
+  //         amount,
+  //         phone_number: request.phone_number,
+  //         operator: request.operator,
+  //         reason: request.reason,
+  //         user_id: request.user_id,
+  //       };
+  //       await WalletWithdrawalService.processWithdrawal(walletId, withdrawReq);
+
+  //       return {
+  //         success: true,
+  //         message: "Withdraw initiated successfully",
+  //         transaction_id: result.transaction.id,
+  //         new_payin_balance: Number(wallet.payin_balance),
+  //         new_payout_balance: Number(result.updated.payout_balance),
+  //       };
+  //     }
+
+  //     // Otherwise perform internal pocket-to-pocket movement
+  //     const result = await prisma.$transaction(async (tx) => {
+  //       // Compute update data
+  //       const data: any = {};
+  //       const inc = (
+  //         key: "balance" | "payin_balance" | "payout_balance",
+  //         v: number
+  //       ) => {
+  //         data[key] = {
+  //           ...(data[key] || {}),
+  //           [v > 0 ? "increment" : "decrement"]: Math.abs(v),
+  //         };
+  //       };
+
+  //       if (from_type === "MAIN" && to_type === "PAYIN") {
+  //         inc("balance", -amount);
+  //         inc("payin_balance", amount);
+  //       } else if (from_type === "MAIN" && to_type === "PAYOUT") {
+  //         inc("balance", -amount);
+  //         inc("payout_balance", amount);
+  //       } else if (from_type === "PAYIN" && to_type === "MAIN") {
+  //         inc("payin_balance", -amount);
+  //         inc("balance", amount);
+  //         data.payin_amount = { increment: amount };
+  //       } else if (from_type === "PAYIN" && to_type === "PAYOUT") {
+  //         inc("payin_balance", -amount);
+  //         inc("payout_balance", amount);
+  //         data.payout_amount = { increment: amount };
+  //       } else if (from_type === "PAYOUT" && to_type === "PAYIN") {
+  //         inc("payout_balance", -amount);
+  //         inc("payin_balance", amount);
+  //         data.payin_amount = { increment: amount };
+  //       } else if (from_type === "PAYOUT" && to_type === "MAIN") {
+  //         inc("payout_balance", -amount);
+  //         inc("balance", amount);
+  //       }
+
+  //       const updated = await tx.wallet.update({
+  //         where: { id: walletId },
+  //         data,
+  //         select: { balance: true, payin_balance: true, payout_balance: true },
+  //       });
+
+  //       const type = `${from_type}_TO_${to_type}`;
+  //       const transaction = await tx.transaction.create({
+  //         data: {
+  //           category: "WALLET",
+  //           type,
+  //           amount,
+  //           currency: wallet.currency,
+  //           status: "SUCCESS",
+  //           description: `Internal transfer: ${from_type} → ${to_type}`,
+  //           reason: request.reason,
+  //           wallet_id: walletId,
+  //           company_id: wallet.company_id,
+  //           user_id: request.user_id,
+  //           wallet_balance_before:
+  //             Number(wallet.balance) +
+  //             Number(wallet.payin_balance) +
+  //             Number(wallet.payout_balance),
+  //           wallet_balance_after:
+  //             Number(updated.balance) +
+  //             Number(updated.payin_balance) +
+  //             Number(updated.payout_balance),
+  //           fee_amount: 0,
+  //           net_amount: amount,
+  //           amount_with_fee: amount,
+  //           reference: `INT_ADV_${Date.now()}_${walletId}`,
+  //         },
+  //       });
+
+  //       // Balance records
+  //       const oldSource =
+  //         from_type === "MAIN"
+  //           ? wallet.balance
+  //           : from_type === "PAYIN"
+  //           ? wallet.payin_balance
+  //           : wallet.payout_balance;
+  //       const newSource =
+  //         from_type === "MAIN"
+  //           ? updated.balance
+  //           : from_type === "PAYIN"
+  //           ? updated.payin_balance
+  //           : updated.payout_balance;
+  //       const oldDest =
+  //         to_type === "MAIN"
+  //           ? wallet.balance
+  //           : to_type === "PAYIN"
+  //           ? wallet.payin_balance
+  //           : wallet.payout_balance;
+  //       const newDest =
+  //         to_type === "MAIN"
+  //           ? updated.balance
+  //           : to_type === "PAYIN"
+  //           ? updated.payin_balance
+  //           : updated.payout_balance;
+
+  //       await tx.balanceTransactionRecord.create({
+  //         data: {
+  //           transaction_id: transaction.id,
+  //           entity_type: "wallet",
+  //           entity_id: walletId,
+  //           old_balance: oldSource,
+  //           new_balance: newSource,
+  //           amount_changed: -amount,
+  //           currency: wallet.currency,
+  //           change_type: "transfer_out",
+  //           description: `Debit from ${from_type} balance`,
+  //         },
+  //       });
+
+  //       await tx.balanceTransactionRecord.create({
+  //         data: {
+  //           transaction_id: transaction.id,
+  //           entity_type: "wallet",
+  //           entity_id: walletId,
+  //           old_balance: oldDest,
+  //           new_balance: newDest,
+  //           amount_changed: amount,
+  //           currency: wallet.currency,
+  //           change_type: "transfer_in",
+  //           description: `Credit to ${to_type} balance`,
+  //         },
+  //       });
+
+  //       return { transaction, updated };
+  //     });
+
+  //     return {
+  //       success: true,
+  //       message: "Transfer completed successfully",
+  //       transaction_id: result.transaction.id,
+  //       new_payin_balance: Number(result.updated.payin_balance),
+  //       new_payout_balance: Number(result.updated.payout_balance),
+  //     };
+  //   } catch (error) {
+  //     console.error("Advanced internal transfer error:", error);
+  //     return {
+  //       success: false,
+  //       message: "Transfer failed due to a system error",
+  //     };
+  //   }
+  // }
+}