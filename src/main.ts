--- conflicted
+++ resolved
@@ -6,11 +6,11 @@
 import { AppModule } from "./app.module";
 import { writeFileSync } from "fs";
 import * as YAML from "yamljs";
-<<<<<<< HEAD
+
 import { ResponseInterceptor } from "./modules/common/interceptors/response.interceptop";
-=======
+
 import helmet from "helmet";
->>>>>>> c3be94d9
+
 ``;
 async function bootstrap() {
   const app = await NestFactory.create(AppModule);
